--- conflicted
+++ resolved
@@ -13,14 +13,9 @@
 clap = {version = "~2.32.0", features = ["yaml"]}
 log = "0.4.0"
 env_logger = "0.6.0"
-<<<<<<< HEAD
 regex = "1"
-c2rust-transpile = { path = "../c2rust-transpile" }
-c2rust-refactor = { path = "../c2rust-refactor" }
-=======
 c2rust-transpile = { version = "0.1.0", path = "../c2rust-transpile" }
 c2rust-refactor = { version = "0.1.0", path = "../c2rust-refactor" }
->>>>>>> d396c522
 
 [features]
 # Force static linking of LLVM
