--- conflicted
+++ resolved
@@ -23,12 +23,6 @@
 regex = "1.3"
 shlex = "0.1"
 c2rust-transpile = { version = "0.15.1", path = "../c2rust-transpile" }
-<<<<<<< HEAD
-c2rust-refactor = { version = "0.15.0", path = "../c2rust-refactor" }
-tempfile = "3.2"
-toml_edit = "0.1"
-=======
->>>>>>> 91b47f09
 
 [build-dependencies]
 rustc_version = "0.2"
