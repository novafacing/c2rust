--- conflicted
+++ resolved
@@ -11,11 +11,8 @@
 use rustc_middle::ty::{
     self, AdtDef, DefIdTree, EarlyBinder, Subst, SubstsRef, Ty, TyCtxt, TyKind, UintTy,
 };
-<<<<<<< HEAD
+use rustc_span::symbol::Symbol;
 use rustc_type_ir::IntTy;
-=======
-use rustc_span::symbol::Symbol;
->>>>>>> 6f1aeb81
 use std::fmt::Debug;
 
 #[derive(Debug)]
@@ -360,7 +357,6 @@
 pub trait PhantomLifetime<'a> {}
 impl<'a, T: ?Sized> PhantomLifetime<'a> for T {}
 
-<<<<<<< HEAD
 /// Determine if `from` can be safely transmuted to `to`,
 /// which is defined as `*(from as *const To)` being a safe operation,
 /// where `from: *const From` and assuming `*from` already was safe.
@@ -443,7 +439,8 @@
     let from = from.builtin_deref(true)?.ty;
     let to = to.builtin_deref(true)?.ty;
     Some(is_transmutable_to(from, to))
-=======
+}
+
 #[derive(Clone, Copy, PartialEq, Eq, Debug, Hash)]
 pub enum TestAttr {
     /// `#[c2rust_analyze_test::fixed_signature]`: Mark all pointers in the function signature as
@@ -483,5 +480,4 @@
         }
     }
     false
->>>>>>> 6f1aeb81
 }