#!/usr/bin/env python3
# -*- coding: utf-8 -*-

import os
import re
import sys
import json
import errno
import shutil
import logging
import argparse
from typing import Optional, List, Tuple, Optional, Callable
from typing.io import TextIO

import mako.template

from common import (
    config as c,
    pb,
    Colors,
    die,
    json_pp_obj,
    get_cmd_or_die,
    on_mac,
    invoke,
    export_ast_from,
    get_rust_toolchain_binpath,
    get_rust_toolchain_libpath,
    setup_logging,
)


# Template for the contents of the Cargo.toml file
CARGO_TOML_TEMPLATE = """\
[package]
name = "${crate_name}"
authors = ["C2Rust"]
version = "0.0.0"
publish = false

% if main_module:
[[bin]]
path = "main.rs"
name = "${main_module}"
% else:
[lib]
path = "lib.rs"
crate-type = ["staticlib"]
% endif

% if cross_checks:
[dependencies.c2rust-xcheck-plugin]
path = "${plugin_path}"

[dependencies.c2rust-xcheck-derive]
path = "${derive_path}"

[dependencies.c2rust-xcheck-runtime]
path = "${runtime_path}"
features = ["libc-hash", "fixed-length-array-hash"]

%if use_fakechecks:
[dependencies.c2rust-xchecks-libfakechecks-sys]
path = "${libfakechecks_sys_path}"
%endif

% endif
"""

# Template for the crate root lib.rs file
LIB_RS_TEMPLATE = """\
#![feature(libc)]
#![feature(extern_types)]
#![feature(asm)]
#![feature(ptr_wrapping_offset_from)]
#![feature(const_slice_as_ptr)]
#![feature(label_break_value)]

#![allow(non_upper_case_globals)]
#![allow(non_camel_case_types)]
#![allow(non_snake_case)]
#![allow(dead_code)]
#![allow(mutable_transmutes)]
#![allow(unused_mut)]

% if reorganize_definitions:
#![feature(custom_attribute)]
% endif

% if cross_checks:
#![feature(plugin, custom_attribute)]
#![plugin(c2rust_xcheck_plugin(${plugin_args}))]
#![cross_check(yes)]

#[macro_use] extern crate c2rust_xcheck_derive;
#[macro_use] extern crate c2rust_xcheck_runtime;

#[global_allocator]
static C2RUST_ALLOC: ::std::alloc::System = ::std::alloc::System;
% endif

extern crate libc;
% if use_fakechecks:
extern crate c2rust_xcheck_libfakechecks_sys;
%endif

% for (module_name, module_path, line_prefix) in modules:
<% module_name = module_name.replace('-', '_') %>
${line_prefix}#[path = "${module_path}"] pub mod ${module_name};
% endfor

% if main_module:
% if cross_checks:
#[cross_check(none)]
% endif
fn main() { ${main_module}::main() }
% endif
"""


def try_locate_elf_object(cmd: dict) -> Optional[str]:
    # first look for -o in compiler command
    command = None
    if "arguments" in cmd:
        command = " ".join(cmd['arguments'])
    elif "command" in cmd:
        command = cmd['command']
    else:
        die("malformed entry in compile_commands.json:\n" +
            json_pp_obj(cmd))

    if "directory" not in cmd:
        die("malformed entry in compile_commands.json:\n" +
            json_pp_obj(cmd))
    dir = cmd['directory']

    # FIXME: assumes that outfile has .o suffix
    m = re.search(r"\s-o\s+([^\0]+\.o)\s", command)
    if m:
        outfile = m.group(1)
        outpath = os.path.join(dir, outfile)
    else:
        # try replacing suffix of C file with .c
        inpath = os.path.join(dir, cmd['file'])
        outpath = inpath.replace(".c", ".o")

    if os.path.isfile(outpath):
        logging.debug("found output filename: %s", outpath)
        return outpath
    else:
        logging.debug("didn't find output filename for command:\n%s",
                      json_pp_obj(cmd))
        return None


def ensure_code_compiled_with_clang(cc_db: List[dict]) -> None:
    # filter non C code commands first
    c_cc_db = [f for f in cc_db if f['file'].endswith(".c")]
    if not len(c_cc_db):
        msg = "didn't find any commands compiling C files"
        die(msg)

    obj_files = [try_locate_elf_object(c) for c in c_cc_db]
    readelf = get_cmd_or_die("readelf")
    comment_sections = [(f, readelf('-p', '.comment', f))
                        for f in obj_files if f]
    non_clang_files = [(f, c) for (f, c) in comment_sections
                       if "clang" not in c]

    if len(non_clang_files):
        msg = "some ELF objects were not compiled with clang:\n"
        msg += "\n".join([f for (f, c) in comment_sections])
        die(msg)


def write_build_files(dest_dir: str, modules: List[Tuple[str, bool]],
                      main_module: str, cross_checks: bool,
                      reorganize_definitions: bool, use_fakechecks: bool,
                      cross_check_config: List[str]):
    build_dir = os.path.join(dest_dir, "c2rust-build")

    # don't remove existing project files; they may have user edits
    # shutil.rmtree(build_dir, ignore_errors=True)
    if not os.path.exists(build_dir):
        os.mkdir(build_dir)

    cargo_toml_path = os.path.join(build_dir, "Cargo.toml")
    if not os.path.exists(cargo_toml_path):
        with open(cargo_toml_path, "w") as cargo_toml:
            # TODO: allow clients to change the name of the library
            rust_checks_path = os.path.join(c.CROSS_CHECKS_DIR, "rust-checks")
            plugin_path = os.path.join(rust_checks_path, "rustc-plugin")
            derive_path = os.path.join(rust_checks_path, "derive-macros")
            runtime_path = os.path.join(rust_checks_path, "runtime")
            libfakechecks_sys_path = os.path.join(rust_checks_path,
                                                "backends/libfakechecks-sys")
            tmpl = mako.template.Template(CARGO_TOML_TEMPLATE)
            cargo_toml.write(tmpl.render(
                crate_name="c2rust-build",
                main_module=main_module,
                cross_checks=cross_checks,
                use_fakechecks=use_fakechecks,
                plugin_path=plugin_path,
                derive_path=derive_path,
                runtime_path=runtime_path,
                libfakechecks_sys_path=libfakechecks_sys_path))
    else:
        logging.warning("Skipping %s; file exists.", cargo_toml_path)

    lib_rs_path = "main.rs" if main_module else "lib.rs"
    lib_rs_path = os.path.join(build_dir, lib_rs_path)
    if not os.path.exists(lib_rs_path):
        with open(lib_rs_path, "w") as lib_rs:
            template_modules = []
            for (module, module_exists) in modules:
                module_name, _ = os.path.splitext(os.path.basename(module))
                module_relpath = os.path.relpath(module, build_dir)
                line_prefix = '' if module_exists else '#FAILED: '
                template_modules.append((module_name,
                                         module_relpath,
                                         line_prefix))

            config_files = ('config_file = "{config_file}"'.format(
                config_file=os.path.relpath(ccc, build_dir))
                for ccc in cross_check_config)
            plugin_args = ", ".join(config_files)

            tmpl = mako.template.Template(LIB_RS_TEMPLATE)
            lib_rs.write(tmpl.render(
                main_module=main_module,
                cross_checks=cross_checks,
                reorganize_definitions=reorganize_definitions,
                use_fakechecks=use_fakechecks,
                plugin_args=plugin_args,
                modules=template_modules))
    else:
        logging.warning("Skipping %s; file exists.", lib_rs_path)


def check_main_module(main_module: str, cc_db: TextIO):
    """
    check that the main module parameter references a valid
    translation unit in the compile commands database.
    TODO: check that the referenced module actually defines a main method.
    """
    if main_module:
        translation_units = [c['file'] for c in cc_db]
        translation_units = list(map(lambda f: os.path.splitext(f)[0],
                                     translation_units))
        if main_module not in translation_units:
            e = "unknown translation unit: {}\n" \
                .format(main_module)
            e += "must be one of: {}\n".format(", ".join(translation_units))
            die(e, errno.ENOENT)


def transpile_files(cc_db: TextIO,
                    filter: Optional[Callable[[str], bool]] = None,
                    extra_transpiler_args: List[str] = [],
                    import_only: bool = False,
                    verbose: bool = False,
                    emit_build_files: bool = True,
                    emit_modules: bool = False,
                    main_module_for_build_files: str = None,
                    cross_checks: bool = False,
                    use_fakechecks: bool = False,
                    cross_check_config: List[str] = [],
                    incremental_relooper: bool = True,
                    reorganize_definitions: bool = False) -> bool:
    """
    run the transpiler on all C files in a compile commands database.
    """
    rustfmt = os.path.join(get_rust_toolchain_binpath(), "rustfmt")
    rustfmt = get_cmd_or_die(rustfmt)
    transpiler = get_cmd_or_die(c.TRANSPILER)
    cc_db_name = cc_db.name
    cc_db = json.load(cc_db)

    check_main_module(main_module_for_build_files, cc_db)

    if filter:  # skip commands not matching file filter
        cc_db = [cmd for cmd in cc_db if filter(cmd['file'])]

    if not on_mac():
        ensure_code_compiled_with_clang(cc_db)

    # MacOS Mojave does not have `/usr/include` even if the command line
    # tools are installed. The fix is to run the developer package:
    # `macOS_SDK_headers_for_macOS_10.14.pkg` in
    # `/Library/Developer/CommandLineTools/Packages`.
    # Source https://forums.developer.apple.com/thread/104296
    if on_mac() and not os.path.isdir('/usr/include'):
        emsg = ("directory /usr/include not found. "
                "Please install the following package: "
                "/Library/Developer/CommandLineTools/Packages/"
                "macOS_SDK_headers_for_macOS_10.14.pkg "
                "or the equivalent version on your host.")
        die(emsg, errno.ENOENT)

    transpiler_args = ['--translate-entry']
    if emit_build_files or emit_modules:
        transpiler_args.append('--emit-module')
    if cross_checks:
        transpiler_args.append('--cross-checks')
        for ccc in cross_check_config:
<<<<<<< HEAD
            impo_args.append('--cross-check-config')
            impo_args.append(ccc)
    if not incremental_relooper:
        impo_args.append('--no-incremental-relooper')
=======
            transpiler_args.append('--cross-check-config')
            transpiler_args.append(ccc)
    if reloop_cfgs:
        transpiler_args.append('--reloop-cfgs')
>>>>>>> 5985c148
    if reorganize_definitions:
        transpiler_args.append('--reorganize-definitions')

    def transpile_single(cmd) -> Tuple[str, int, str, str, str]:
        c_file = os.path.join(cmd['directory'], cmd['file'])

        ld_lib_path = get_rust_toolchain_libpath()

        # don't overwrite existing ld lib path if any...
        if 'LD_LIBRARY_PATH' in pb.local.env:
            ld_lib_path += ':' + pb.local.env['LD_LIBRARY_PATH']

        # import ast
        with pb.local.env(RUST_BACKTRACE='1',
                          LD_LIBRARY_PATH=ld_lib_path):
            file_basename = os.path.basename(cmd['file'])
            logging.info(" transpiling from %s", file_basename)
            translation_cmd = "RUST_BACKTRACE=1 \\\n"
            translation_cmd += "LD_LIBRARY_PATH=" + ld_lib_path + " \\\n"
            translation_cmd += str(
                transpiler[c_file, transpiler_args, extra_transpiler_args])
            logging.debug("translation command:\n %s", translation_cmd)
            try:
                transpiler_cmd = transpiler[c_file, transpiler_args, extra_transpiler_args]
                # NOTE: this will log transpiler output but not in color
                retcode, stdout, transpiler_warnings = transpiler_cmd.run()
                if transpiler_warnings:
                    if verbose:
                        logging.warning(transpiler_warnings)
                    else:
                        logging.debug(transpiler_warnings)

                e = "Expected file suffix `.c`; actual: " + c_file
                assert c_file.endswith(".c"), e
                rust_file = c_file[:-2] + ".rs"
                path, file_name = os.path.split(rust_file)
                file_name = file_name.replace('-', '_')
                rust_file = os.path.join(path, file_name)

                rustfmt(rust_file)

                return (file_basename, retcode, stdout, transpiler_warnings,
                        os.path.abspath(rust_file))
            except pb.ProcessExecutionError as pee:
                return (file_basename, pee.retcode, pee.stdout, pee.stderr,
                        None)

    commands = sorted(cc_db, key=lambda cmd: os.path.basename(cmd['file']))
    results = [transpile_single(cmd) for cmd in commands]

    if emit_build_files:
        modules = [(rust_src, retcode == 0) for (_, retcode, _, _, rust_src) in
                   results if rust_src is not None]
        cc_db_dir = os.path.dirname(cc_db_name)
        write_build_files(cc_db_dir,
                          modules,
                          main_module_for_build_files,
                          cross_checks,
                          reorganize_definitions,
                          use_fakechecks,
                          cross_check_config)

    successes, failures = 0, 0
    for (fname, retcode, stdout, stderr, _) in results:
        if not retcode:
            successes += 1
            print(Colors.OKGREEN + " import successful" + Colors.NO_COLOR)
            logging.debug(" import successful")
        else:  # non-zero retcode
            failures += 1
            if verbose:
                print(Colors.FAIL + " import failed" + Colors.NO_COLOR)
                logging.debug(" import failed")
                logging.warning(stderr)
            else:
                print(Colors.FAIL + " import failed (error in log)" +
                      Colors.NO_COLOR)
                logging.debug(" import failed")
                logging.debug(stderr)
    print("translations: " + str(successes + failures))
    print("successes...: " + str(successes))
    print("failures....: " + str(failures))
    return failures == 0


class NegateAction(argparse.Action):
    def __call__(self, parser, ns, values, option):
        setattr(ns, self.dest, option[2:4] != 'no')


def parse_args() -> argparse.Namespace:
    """
    define and parse command line arguments here.
    """
    desc = 'transpile files in compiler_commands.json.'
    parser = argparse.ArgumentParser(description=desc)
    parser.add_argument('commands_json', type=argparse.FileType('r'))
    parser.add_argument('-i', '--import-only', default=False,
                        action='store_true', dest='import_only',
                        help='skip ast export step')
    parser.add_argument('-f', '--filter', default="",
                        help='only process files matching filter')
    parser.add_argument('-v', '--verbose', default=False,
                        action='store_true', dest="verbose",
                        help='enable verbose output')
    # parser.add_argument('-j', '--jobs', type=int, dest="jobs",
    #                     default=multiprocessing.cpu_count(),
    #                     help='max number of concurrent jobs')
    parser.add_argument('-a', '--transpiler-arg', dest="extra_transpiler_args",
                        default=[], action='append',
                        help='extra arguments for transpiler')
    parser.add_argument('-e', '--emit-build-files',
                        default=False, action='store_true',
                        help='emit Rust build files, i.e., Cargo.toml '
                             'for a library (or a binary if -m/--main '
                             'is given)')
    parser.add_argument('-m', '--main',
                        default=None, action='store',
                        help='emit Rust build files for a binary using '
                             'the main method in the specified translation '
                             'unit (implies -e/--emit-build-files)')
    parser.add_argument('-x', '--cross-checks',
                        default=False, action='store_true',
                        help='enable cross-checks')
    parser.add_argument('-u', '--use-fakechecks',
                        default=False, action='store_true',
                        help='use log-based cross checking '
                             '(implies -x/--cross-checks)')
    parser.add_argument('-X', '--cross-check-config',
                        default=[], action='append',
                        help='cross-check configuration file(s)')
    parser.add_argument('--incremental-relooper', '--no-incremental-relooper', nargs=0,
                        default=True, dest="incremental_relooper",
                        action=NegateAction,
                        help='enable (disable) incremental relooper; enabled by '
                             'default')
    parser.add_argument('-r', '--reorganize-definitions',
                        default=False, action='store_true',
                        help='Reorganize definitions, then use the '
                             'refactor tool to eliminate duplication')
    c.add_args(parser)

    args = parser.parse_args()
    # -m/--main implies -e/--emit-build-files
    args.emit_build_files = True if args.main else args.emit_build_files
    # -u/--use-fakechecks implies -x/--cross-checks
    args.cross_checks = True if args.use_fakechecks else args.cross_checks
    return args


def main():
    setup_logging()
    logging.debug("args: %s", " ".join(sys.argv))

    args = parse_args()
    c.update_args(args)
    transpile_files(cc_db=args.commands_json,
                    filter=lambda f: args.filter in f,
                    extra_transpiler_args=args.extra_transpiler_args,
                    import_only=args.import_only,
                    verbose=args.verbose,
                    emit_build_files=args.emit_build_files,
                    main_module_for_build_files=args.main,
                    cross_checks=args.cross_checks,
                    use_fakechecks=args.use_fakechecks,
                    cross_check_config=args.cross_check_config,
                    incremental_relooper=args.incremental_relooper,
                    reorganize_definitions=args.reorganize_definitions)

    logging.info("success")


if __name__ == "__main__":
    main()<|MERGE_RESOLUTION|>--- conflicted
+++ resolved
@@ -303,17 +303,10 @@
     if cross_checks:
         transpiler_args.append('--cross-checks')
         for ccc in cross_check_config:
-<<<<<<< HEAD
-            impo_args.append('--cross-check-config')
-            impo_args.append(ccc)
-    if not incremental_relooper:
-        impo_args.append('--no-incremental-relooper')
-=======
             transpiler_args.append('--cross-check-config')
             transpiler_args.append(ccc)
-    if reloop_cfgs:
-        transpiler_args.append('--reloop-cfgs')
->>>>>>> 5985c148
+    if not incremental_relooper:
+        transpiler_args.append('--no-incremental-relooper')
     if reorganize_definitions:
         transpiler_args.append('--reorganize-definitions')
 
