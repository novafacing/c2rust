--- conflicted
+++ resolved
@@ -380,29 +380,44 @@
     let t =  T {
         field: 0i32,
         field2: 0u64,
-        field3: 0 as *const S,
+        field3: 0 as *mut S,
         field4: 0i32,
     };
 
     let ref mut s = S {
         field: 0i32,
         field2: 0u64,
-        field3: 0 as *const S,
+        field3: 0 as *mut S,
         field4: t,
     };
     s.field4.field4 = s.field4.field4;
 }
 #[no_mangle]
 pub unsafe extern "C" fn test_ref_field_addr() {
-    let s = calloc(
-        0i32 as libc::c_ulong,
-        ::std::mem::size_of::<S>() as libc::c_ulong,
-    ) as *mut S;
-    let mut s_ref = &mut *s;
-    (*s_ref).field3 = s;
-    (*((*s_ref).field3)).field3 = s;
-    let x = *std::ptr::addr_of!(*((*((*s_ref).field3)).field3));
-    let z = *((*((*s_ref).field3)).field3);
+    let t =  T {
+        field: 0i32,
+        field2: 0u64,
+        field3: 0 as *mut S,
+        field4: 0i32,
+    };
+    let s1 =  &mut S {
+        field: 0i32,
+        field2: 0u64,
+        field3: 0 as *mut S,
+        field4: t,
+    } as *mut S;
+
+    let ref mut s2 = S {
+        field: 0i32,
+        field2: 0u64,
+        field3: s1,
+        field4: t,
+    };
+
+    (*(s2.field3)).field3 = s2;
+    let x = std::ptr::addr_of!((*(*s2.field3).field3));
+    let y = std::ptr::addr_of!(((*s2.field3).field3));
+    // let z = *((*(s2.field3)).field3);
 }
 #[no_mangle]
 pub unsafe extern "C" fn test_realloc_reassign() {
@@ -533,11 +548,6 @@
     test_arg_rec();
     test_shared_ref();
     test_unique_ref();
-<<<<<<< HEAD
-    test_ref_field();
-    test_ref_field_addr();
-=======
->>>>>>> 7df02abd
     test_realloc_reassign();
     test_realloc_fresh();
     test_load_addr();
@@ -554,6 +564,7 @@
     let nums = &mut [2i32, 5i32, 3i32, 1i32, 6i32];
     insertion_sort(nums.len() as libc::c_int, nums as *mut libc::c_int);
     test_ref_field();
+    test_ref_field_addr();
     return 0i32;
 }
 pub fn main() {
