use std::cell::RefCell;
use std::char;
use std::collections::HashMap;
use std::mem;
use std::ops::Index;
use std::path::{self, PathBuf};
use std::result::Result; // To override syn::Result from glob import

use dtoa;

use failure::{err_msg, format_err, Fail};
use indexmap::indexmap;
use indexmap::{IndexMap, IndexSet};
use log::{error, info, trace, warn};
use proc_macro2::{Punct, Spacing::*, Span, TokenStream, TokenTree};
use syn::spanned::Spanned as _;
use syn::*;
use syn::{BinOp, UnOp}; // To override c_ast::{BinOp,UnOp} from glob import

use crate::diagnostics::TranslationResult;
use crate::rust_ast::comment_store::CommentStore;
use crate::rust_ast::item_store::ItemStore;
use crate::rust_ast::set_span::SetSpan;
use crate::rust_ast::{pos_to_span, SpanExt, DUMMY_SP};
use crate::translator::atomics::ConvertAtomicArgs;
use crate::translator::named_references::NamedReference;
use crate::translator::operators::ConvertBinaryExprArgs;
use c2rust_ast_builder::{mk, properties::*, Builder};
use c2rust_ast_printer::pprust::{self};

use crate::c_ast::iterators::{DFExpr, SomeId};
use crate::c_ast::*;
use crate::cfg;
use crate::convert_type::TypeConverter;
use crate::renamer::Renamer;
use crate::with_stmts::WithStmts;
use crate::{c_ast, format_translation_err};
use crate::{ExternCrate, ExternCrateDetails, TranspilerConfig};
use c2rust_ast_exporter::clang_ast::LRValue;

pub mod assembly;
pub mod atomics;
mod builtins;
mod comments;
mod literals;
mod main_function;
mod named_references;
mod operators;
mod simd;
mod structs;
mod variadic;

pub use crate::diagnostics::{TranslationError, TranslationErrorKind};
use crate::CrateSet;
use crate::PragmaVec;

pub const INNER_SUFFIX: &str = "_Inner";
pub const PADDING_SUFFIX: &str = "_PADDING";

#[derive(Debug, Copy, Clone, PartialEq)]
pub enum DecayRef {
    Yes,
    Default,
    No,
}

impl DecayRef {
    // Here we give intrinsic meaning to default to equate to yes/true
    // when actually evaluated
    pub fn is_yes(&self) -> bool {
        match self {
            DecayRef::Yes => true,
            DecayRef::Default => true,
            DecayRef::No => false,
        }
    }

    #[inline]
    pub fn is_no(&self) -> bool {
        !self.is_yes()
    }

    pub fn set_default_to_no(&mut self) {
        if *self == DecayRef::Default {
            *self = DecayRef::No;
        }
    }
}

impl From<bool> for DecayRef {
    fn from(b: bool) -> Self {
        match b {
            true => DecayRef::Yes,
            false => DecayRef::No,
        }
    }
}

#[derive(Debug, Copy, Clone)]
pub enum ReplaceMode {
    None,
    Extern,
}

#[derive(Copy, Clone, Debug)]
pub struct ExprContext {
    used: bool,
    is_static: bool,
    is_const: bool,
    decay_ref: DecayRef,
    is_bitfield_write: bool,

    // We will be refering to the expression by address. In this context we
    // can't index arrays because they may legally go out of bounds. We also
    // need to explicitly cast function references to fn() so we get their
    // address in function pointer literals.
    needs_address: bool,

    /// Set to false if we should decay VaListImpl to VaList or true if we are
    /// expect a VaListImpl in this context.
    expecting_valistimpl: bool,

    ternary_needs_parens: bool,
    expanding_macro: Option<CDeclId>,
}

impl ExprContext {
    pub fn used(self) -> Self {
        ExprContext { used: true, ..self }
    }
    pub fn unused(self) -> Self {
        ExprContext {
            used: false,
            ..self
        }
    }
    pub fn is_used(&self) -> bool {
        self.used
    }
    pub fn is_unused(&self) -> bool {
        !self.used
    }
    pub fn decay_ref(self) -> Self {
        ExprContext {
            decay_ref: DecayRef::Yes,
            ..self
        }
    }
    pub fn not_static(self) -> Self {
        ExprContext {
            is_static: false,
            ..self
        }
    }
    pub fn static_(self) -> Self {
        ExprContext {
            is_static: true,
            ..self
        }
    }
    pub fn set_static(self, is_static: bool) -> Self {
        ExprContext { is_static, ..self }
    }
    pub fn set_const(self, is_const: bool) -> Self {
        ExprContext { is_const, ..self }
    }
    pub fn is_bitfield_write(&self) -> bool {
        self.is_bitfield_write
    }
    pub fn set_bitfield_write(self, is_bitfield_write: bool) -> Self {
        ExprContext {
            is_bitfield_write,
            ..self
        }
    }
    pub fn needs_address(&self) -> bool {
        self.needs_address
    }
    pub fn set_needs_address(self, needs_address: bool) -> Self {
        ExprContext {
            needs_address,
            ..self
        }
    }

    pub fn expect_valistimpl(self) -> Self {
        ExprContext {
            expecting_valistimpl: true,
            ..self
        }
    }

    /// Are we expanding the given macro in the current context?
    pub fn expanding_macro(&self, mac: &CDeclId) -> bool {
        match self.expanding_macro {
            Some(expanding) => expanding == *mac,
            None => false,
        }
    }
    pub fn set_expanding_macro(self, mac: CDeclId) -> Self {
        ExprContext {
            expanding_macro: Some(mac),
            ..self
        }
    }
}

#[derive(Clone, Debug, Default)]
pub struct FuncContext {
    /// The name of the function we're currently translating
    name: Option<String>,
    /// The name we give to the Rust function argument corresponding
    /// to the elipsis in variadic C functions.
    va_list_arg_name: Option<String>,
    /// The va_list decls that are either `va_start`ed or `va_copy`ed.
    va_list_decl_ids: Option<IndexSet<CDeclId>>,
}

impl FuncContext {
    pub fn new() -> Self {
        Self::default()
    }

    pub fn enter_new(&mut self, fn_name: &str) {
        self.name = Some(fn_name.to_string());
        self.va_list_arg_name = None;
        self.va_list_decl_ids = None;
    }

    pub fn get_name(&self) -> &str {
        return self.name.as_ref().unwrap();
    }

    pub fn get_va_list_arg_name(&self) -> &str {
        return self.va_list_arg_name.as_ref().unwrap();
    }
}

#[derive(Clone)]
struct MacroExpansion {
    ty: CTypeId,
}

pub struct Translation<'c> {
    // Translation environment
    pub ast_context: TypedAstContext,
    pub tcfg: &'c TranspilerConfig,

    // Accumulated outputs
    pub features: RefCell<IndexSet<&'static str>>,
    sectioned_static_initializers: RefCell<Vec<Stmt>>,
    extern_crates: RefCell<CrateSet>,

    // Translation state and utilities
    type_converter: RefCell<TypeConverter>,
    renamer: RefCell<Renamer<CDeclId>>,
    zero_inits: RefCell<IndexMap<CDeclId, WithStmts<Box<Expr>>>>,
    function_context: RefCell<FuncContext>,
    potential_flexible_array_members: RefCell<IndexSet<CDeclId>>,
    macro_expansions: RefCell<IndexMap<CDeclId, Option<MacroExpansion>>>,

    // Comment support
    pub comment_context: CommentContext,      // Incoming comments
    pub comment_store: RefCell<CommentStore>, // Outgoing comments

    spans: HashMap<SomeId, Span>,

    // Items indexed by file id of the source
    items: RefCell<IndexMap<FileId, ItemStore>>,

    // Mod names to try to stop collisions from happening
    mod_names: RefCell<IndexMap<String, PathBuf>>,

    // The main file id that the translator is operating on
    main_file: FileId,

    // While expanding an item, store the current file id that item is
    // expanded from. This is needed in order to note imports in items when
    // encountering DeclRefs.
    cur_file: RefCell<Option<FileId>>,
}

pub fn std_or_core(emit_no_std: bool) -> &'static str {
    if emit_no_std { "core" } else { "std" }
}

impl Translation<'_> {
    pub fn std_or_core(&self) -> &'static str {
        std_or_core(self.tcfg.emit_no_std)
    }
}

fn simple_metaitem(name: &str) -> NestedMeta {
    let meta_item = mk().meta_path(name);

    mk().nested_meta_item(NestedMeta::Meta(meta_item))
}

fn int_arg_metaitem(name: &str, arg: u128) -> NestedMeta {
    let lit = mk().int_unsuffixed_lit(arg);
    let inner = Meta::List(MetaList {
        path: mk().path(name),
        paren_token: Default::default(),
        nested: FromIterator::from_iter(
            vec![mk().nested_meta_item(NestedMeta::Lit(lit))].into_iter(),
        ),
    });
    NestedMeta::Meta(inner)
}

fn cast_int(val: Box<Expr>, name: &str, need_lit_suffix: bool) -> Box<Expr> {
    let opt_literal_val = match &*val {
        Expr::Lit(ref l) => match &l.lit {
            Lit::Int(i) => Some(i.base10_digits().parse().unwrap()),
            _ => None,
        },
        _ => None,
    };
    match opt_literal_val {
        Some(i) if !need_lit_suffix => mk().lit_expr(mk().int_unsuffixed_lit(i)),
        Some(i) => mk().lit_expr(mk().int_lit(i, name)),
        None => mk().cast_expr(val, mk().path_ty(vec![name])),
    }
}

/// Pointer offset that casts its argument to isize
fn pointer_offset(
    ptr: Box<Expr>,
    offset: Box<Expr>,
    multiply_by: Option<Box<Expr>>,
    neg: bool,
    mut deref: bool,
) -> Box<Expr> {
    let mut offset = cast_int(offset, "isize", false);

    if let Some(mul) = multiply_by {
        let mul = cast_int(mul, "isize", false);
        offset = mk().binary_expr(BinOp::Mul(Default::default()), offset, mul);
        deref = false;
    }

    if neg {
        offset = mk().unary_expr(UnOp::Neg(Default::default()), offset);
    }

    let res = mk().method_call_expr(ptr, "offset", vec![offset]);
    if deref {
        mk().unary_expr(UnOp::Deref(Default::default()), res)
    } else {
        res
    }
}

/// Given an expression with type Option<fn(...)->...>, unwrap
/// the Option and return the function.
fn unwrap_function_pointer(ptr: Box<Expr>) -> Box<Expr> {
    let err_msg = mk().lit_expr("non-null function pointer");
    mk().method_call_expr(ptr, "expect", vec![err_msg])
}

fn transmute_expr(
    source_ty: Box<Type>,
    target_ty: Box<Type>,
    expr: Box<Expr>,
    no_std: bool,
) -> Box<Expr> {
    let type_args = match (&*source_ty, &*target_ty) {
        (Type::Infer(_), Type::Infer(_)) => Vec::new(),
        _ => vec![source_ty, target_ty],
    };
    let mut path = vec![mk().path_segment(std_or_core(no_std)), mk().path_segment("mem")];

    if type_args.is_empty() {
        path.push(mk().path_segment("transmute"));
    } else {
        path.push(mk().path_segment_with_args("transmute", mk().angle_bracketed_args(type_args)));
    }

    mk().call_expr(mk().abs_path_expr(path), vec![expr])
}

fn vec_expr(val: Box<Expr>, count: Box<Expr>) -> Box<Expr> {
    let from_elem = mk().abs_path_expr(vec!["std", "vec", "from_elem"]);
    mk().call_expr(from_elem, vec![val, count])
}

pub fn stmts_block(mut stmts: Vec<Stmt>) -> Box<Block> {
    match stmts.pop() {
        None => {}
        Some(Stmt::Expr(Expr::Block(ExprBlock {
            block, label: None, ..
        }))) if stmts.is_empty() => return Box::new(block),
        Some(mut s) => {
            if let Stmt::Expr(e) = s {
                s = Stmt::Semi(e, Default::default());
            }
            stmts.push(s);
        }
    }
    mk().block(stmts)
}

/// Generate link attributes needed to ensure that the generated Rust libraries have the right symbol values.
fn mk_linkage(in_extern_block: bool, new_name: &str, old_name: &str) -> Builder {
    if new_name == old_name {
        if in_extern_block {
            mk() // There is no mangling by default in extern blocks anymore
        } else {
            mk().single_attr("no_mangle") // Don't touch my name Rust!
        }
    } else if in_extern_block {
        mk().str_attr("link_name", old_name) // Look for this name
    } else {
        mk().str_attr("export_name", old_name) // Make sure you actually name it this
    }
}

pub fn signed_int_expr(value: i64) -> Box<Expr> {
    if value < 0 {
        mk().unary_expr(
            UnOp::Neg(Default::default()),
            mk().lit_expr(mk().int_lit((-value) as u128, "")),
        )
    } else {
        mk().lit_expr(mk().int_lit(value as u128, ""))
    }
}

// This should only be used for tests
fn prefix_names(translation: &mut Translation, prefix: &str) {
    for (&decl_id, ref mut decl) in translation.ast_context.iter_mut_decls() {
        match decl.kind {
            CDeclKind::Function {
                ref mut name,
                ref body,
                ..
            } if body.is_some() => {
                // SIMD types are imported and do not need to be renamed
                if name.starts_with("_mm") {
                    continue;
                }

                name.insert_str(0, prefix);

                translation.renamer.borrow_mut().insert(decl_id, name);
            }
            CDeclKind::Variable {
                ref mut ident,
                has_static_duration,
                has_thread_duration,
                ..
            } if has_static_duration || has_thread_duration => ident.insert_str(0, prefix),
            _ => (),
        }
    }
}

// This function is meant to create module names, for modules being created with the
// `--reorganize-modules` flag. So what is done is, change '.' && '-' to '_', and depending
// on whether there is a collision or not prepend the prior directory name to the path name.
// To check for collisions, a IndexMap with the path name(key) and the path(value) associated with
// the name. If the path name is in use, but the paths differ there is a collision.
fn clean_path(mod_names: &RefCell<IndexMap<String, PathBuf>>, path: Option<&path::Path>) -> String {
    fn path_to_str(path: &path::Path) -> String {
        path.file_name()
            .unwrap()
            .to_str()
            .unwrap()
            .replace('.', "_")
            .replace('-', "_")
    }

    let mut file_path: String = path.map_or("internal".to_string(), path_to_str);
    let path = path.unwrap_or_else(|| path::Path::new(""));
    let mut mod_names = mod_names.borrow_mut();
    if !mod_names.contains_key(&file_path.clone()) {
        mod_names.insert(file_path.clone(), path.to_path_buf());
    } else {
        let mod_path = mod_names.get(&file_path.clone()).unwrap();
        // A collision in the module names has occured.
        // Ex: types.h can be included from
        // /usr/include/bits and /usr/include/sys
        if mod_path != path {
            let split_path: Vec<PathBuf> = path
                .to_path_buf()
                .parent()
                .unwrap()
                .iter()
                .map(PathBuf::from)
                .collect();

            let mut to_prepend = path_to_str(split_path.last().unwrap());
            to_prepend.push('_');
            file_path.insert_str(0, &to_prepend);
        }
    }
    file_path
}

pub fn translate_failure(tcfg: &TranspilerConfig, msg: &str) {
    error!("{}", msg);
    if tcfg.fail_on_error {
        panic!("Translation failed, see error above");
    }
}

pub fn translate(
    ast_context: TypedAstContext,
    tcfg: &TranspilerConfig,
    main_file: PathBuf,
) -> (String, PragmaVec, CrateSet) {
    let mut t = Translation::new(ast_context, tcfg, main_file.as_path());
    let ctx = ExprContext {
        used: true,
        is_static: false,
        is_const: false,
        decay_ref: DecayRef::Default,
        is_bitfield_write: false,
        needs_address: false,
        expecting_valistimpl: false,
        ternary_needs_parens: false,
        expanding_macro: None,
    };

    {
        t.use_crate(ExternCrate::Libc);

        // Sort the top-level declarations by file and source location so that we
        // preserve the ordering of all declarations in each file.
        t.ast_context.sort_top_decls();

        t.locate_comments();

        // Headers often pull in declarations that are unused;
        // we simplify the translator output by omitting those.
        t.ast_context
            .prune_unwanted_decls(tcfg.preserve_unused_functions);

        enum Name<'a> {
            Var(&'a str),
            Type(&'a str),
            Anonymous,
            None,
        }

        fn some_type_name(s: Option<&str>) -> Name {
            match s {
                None => Name::Anonymous,
                Some(r) => Name::Type(r),
            }
        }

        // Used for testing; so that we don't overlap with C function names
        if let Some(ref prefix) = t.tcfg.prefix_function_names {
            prefix_names(&mut t, prefix);
        }

        // Identify typedefs that name unnamed types and collapse the two declarations
        // into a single name and declaration, eliminating the typedef altogether.
        let mut prenamed_decls: IndexMap<CDeclId, CDeclId> = IndexMap::new();
        for (&decl_id, decl) in t.ast_context.iter_decls() {
            if let CDeclKind::Typedef { ref name, typ, .. } = decl.kind {
                if let Some(subdecl_id) = t
                    .ast_context
                    .resolve_type(typ.ctype)
                    .kind
                    .as_underlying_decl()
                {
                    use CDeclKind::*;
                    let is_unnamed = match t.ast_context[subdecl_id].kind {
                        Struct { name: None, .. }
                        | Union { name: None, .. }
                        | Enum { name: None, .. } => true,

                        // Detect case where typedef and struct share the same name.
                        // In this case the purpose of the typedef was simply to eliminate
                        // the need for the 'struct' tag when refering to the type name.
                        Struct {
                            name: Some(ref target_name),
                            ..
                        }
                        | Union {
                            name: Some(ref target_name),
                            ..
                        }
                        | Enum {
                            name: Some(ref target_name),
                            ..
                        } => name == target_name,

                        _ => false,
                    };

                    if is_unnamed
                        && !prenamed_decls
                            .values()
                            .any(|decl_id| *decl_id == subdecl_id)
                    {
                        prenamed_decls.insert(decl_id, subdecl_id);

                        t.type_converter
                            .borrow_mut()
                            .declare_decl_name(decl_id, name);
                        t.type_converter
                            .borrow_mut()
                            .alias_decl_name(subdecl_id, decl_id);
                    }
                }
            }
        }

        t.ast_context.prenamed_decls = prenamed_decls;

        // Helper function that returns true if there is either a matching typedef or its
        // corresponding struct/union/enum
        fn contains(prenamed_decls: &IndexMap<CDeclId, CDeclId>, decl_id: &CDeclId) -> bool {
            prenamed_decls.contains_key(decl_id)
                || prenamed_decls.values().any(|id| *id == *decl_id)
        }

        // Populate renamer with top-level names
        for (&decl_id, decl) in t.ast_context.iter_decls() {
            use CDeclKind::*;
            let decl_name = match decl.kind {
                _ if contains(&t.ast_context.prenamed_decls, &decl_id) => Name::None,
                Struct { ref name, .. } => some_type_name(name.as_ref().map(String::as_str)),
                Enum { ref name, .. } => some_type_name(name.as_ref().map(String::as_str)),
                Union { ref name, .. } => some_type_name(name.as_ref().map(String::as_str)),
                Typedef { ref name, .. } => Name::Type(name),
                Function { ref name, .. } => Name::Var(name),
                EnumConstant { ref name, .. } => Name::Var(name),
                Variable { ref ident, .. } if t.ast_context.c_decls_top.contains(&decl_id) => {
                    Name::Var(ident)
                }
                MacroObject { ref name, .. } => Name::Var(name),
                _ => Name::None,
            };
            match decl_name {
                Name::None => (),
                Name::Anonymous => {
                    t.type_converter
                        .borrow_mut()
                        .declare_decl_name(decl_id, "C2RustUnnamed");
                }
                Name::Type(name) => {
                    t.type_converter
                        .borrow_mut()
                        .declare_decl_name(decl_id, name);
                }
                Name::Var(name) => {
                    t.renamer.borrow_mut().insert(decl_id, name);
                }
            }
        }

        {
            let convert_type = |decl_id: CDeclId, decl: &CDecl| {
                let decl_file_id = t.ast_context.file_id(decl);
                if t.tcfg.reorganize_definitions {
                    *t.cur_file.borrow_mut() = decl_file_id;
                }
                match t.convert_decl(ctx, decl_id) {
                    Err(e) => {
                        let k = &t.ast_context.get_decl(&decl_id).map(|x| &x.kind);
                        let msg = format!("Skipping declaration {:?} due to error: {}", k, e);
                        translate_failure(t.tcfg, &msg);
                    }
                    Ok(converted_decl) => {
                        use ConvertedDecl::*;
                        match converted_decl {
                            Item(item) => {
                                t.insert_item(item, decl);
                            }
                            ForeignItem(item) => {
                                t.insert_foreign_item(item, decl);
                            }
                            Items(items) => {
                                for item in items {
                                    t.insert_item(item, decl);
                                }
                            }
                            NoItem => {}
                        }
                    }
                }
                t.cur_file.borrow_mut().take();

                if t.tcfg.reorganize_definitions
                    && decl_file_id.map_or(false, |id| id != t.main_file)
                {
                    t.generate_submodule_imports(decl_id, decl_file_id);
                }
            };

            // Export all types
            for (&decl_id, decl) in t.ast_context.iter_decls() {
                use CDeclKind::*;
                let needs_export = match decl.kind {
                    Struct { .. } => true,
                    Enum { .. } => true,
                    EnumConstant { .. } => true,
                    Union { .. } => true,
                    Typedef { .. } => {
                        // Only check the key as opposed to `contains`
                        // because the key should be the typedef id
                        !t.ast_context.prenamed_decls.contains_key(&decl_id)
                    }
                    _ => false,
                };
                if needs_export {
                    convert_type(decl_id, decl);
                }
            }
        }

        // Export top-level value declarations
        for top_id in &t.ast_context.c_decls_top {
            use CDeclKind::*;
            let needs_export = match t.ast_context[*top_id].kind {
                Function { is_implicit, .. } => !is_implicit,
                Variable { .. } => true,
                MacroObject { .. } => tcfg.translate_const_macros,
                MacroFunction { .. } => tcfg.translate_fn_macros,
                _ => false,
            };
            if needs_export {
                let decl_opt = t.ast_context.get_decl(top_id);
                let decl = decl_opt.as_ref().unwrap();
                let decl_file_id = t.ast_context.file_id(decl);

                if t.tcfg.reorganize_definitions
                    && decl_file_id.map_or(false, |id| id != t.main_file)
                {
                    *t.cur_file.borrow_mut() = decl_file_id;
                }
                match t.convert_decl(ctx, *top_id) {
                    Err(e) => {
                        let decl = &t.ast_context.get_decl(top_id);
                        let msg = match decl {
                            Some(decl) => {
                                let decl_identifier = decl.kind.get_name().map_or_else(
                                    || {
                                        t.ast_context
                                            .display_loc(&decl.loc)
                                            .map_or("Unknown".to_string(), |l| format!("at {}", l))
                                    },
                                    |name| name.clone(),
                                );
                                format!("Failed to translate {}: {}", decl_identifier, e)
                            }
                            _ => format!("Failed to translate declaration: {}", e,),
                        };
                        translate_failure(t.tcfg, &msg);
                    }
                    Ok(converted_decl) => {
                        use ConvertedDecl::*;
                        match converted_decl {
                            Item(item) => {
                                t.insert_item(item, decl);
                            }
                            ForeignItem(item) => {
                                t.insert_foreign_item(item, decl);
                            }
                            Items(items) => {
                                for item in items {
                                    t.insert_item(item, decl);
                                }
                            }
                            NoItem => {}
                        }
                    }
                }
                t.cur_file.borrow_mut().take();

                if t.tcfg.reorganize_definitions
                    && decl_file_id.map_or(false, |id| id != t.main_file)
                {
                    t.generate_submodule_imports(*top_id, decl_file_id);
                }
            }
        }

        // Add the main entry point
        if let Some(main_id) = t.ast_context.c_main {
            match t.convert_main(main_id) {
                Ok(item) => t.items.borrow_mut()[&t.main_file].add_item(item),
                Err(e) => {
                    let msg = format!("Failed to translate main: {}", e);
                    translate_failure(t.tcfg, &msg)
                }
            }
        }

        // Initialize global statics when necessary
        if !t.sectioned_static_initializers.borrow().is_empty() {
            let (initializer_fn, initializer_static) = t.generate_global_static_init();
            let store = &mut t.items.borrow_mut()[&t.main_file];

            store.add_item(initializer_fn);
            store.add_item(initializer_static);
        }

        let pragmas = t.get_pragmas();
        let crates = t.extern_crates.borrow().clone();

        let mut mod_items: Vec<Box<Item>> = Vec::new();

        // Keep track of new uses we need while building header submodules
        let mut new_uses = ItemStore::new();

        // Header Reorganization: Submodule Item Stores
        for (file_id, ref mut mod_item_store) in t.items.borrow_mut().iter_mut() {
            if *file_id != t.main_file {
                let mut submodule = make_submodule(
                    &t.ast_context,
                    mod_item_store,
                    *file_id,
                    &mut new_uses,
                    &t.mod_names,
                );
                let comments = t.comment_context.get_remaining_comments(*file_id);
                submodule.set_span(match t.comment_store.borrow_mut().add_comments(&comments) {
                    Some(pos) => submodule.span().with_hi(pos),
                    None => submodule.span(),
                });
                mod_items.push(submodule);
            }
        }

        // Main file item store
        let (items, foreign_items, uses) = t.items.borrow_mut()[&t.main_file].drain();

        // Re-order comments
        // FIXME: We shouldn't have to replace with an empty comment store here, that's bad design
        let traverser = t
            .comment_store
            .replace(CommentStore::new())
            .into_comment_traverser();

        /*
        // Add a comment mapping span to each node that should have a
        // comment printed before it. The pretty printer picks up these
        // spans and uses them to decide when to emit comments.
        mod_items = mod_items
            .into_iter()
            .map(|i| traverser.traverse_item(*i)).map(Box::new)
            .collect();
        let foreign_items: Vec<ForeignItem> = foreign_items
            .into_iter()
            .map(|fi| traverser.traverse_foreign_item(fi))
            .collect();
        let items: Vec<Box<Item>> = items
            .into_iter()
            .map(|i| traverser.traverse_item(*i)).map(Box::new)
            .collect();
        */

        let mut reordered_comment_store = traverser.into_comment_store();
        let remaining_comments = t.comment_context.get_remaining_comments(t.main_file);
        reordered_comment_store.add_comments(&remaining_comments);

        // We need a dummy SourceMap with a dummy file so that pprust can try to
        // look up source line numbers for Spans. This is needed to be able to
        // print trailing comments after exprs/stmts/etc. on the same line. The
        // SourceMap will think that all Spans are invalid, but will return line
        // 0 for all of them.

        // FIXME: Use or delete this code
        // let comments = Comments::new(reordered_comment_store.into_comments());

        // pass all converted items to the Rust pretty printer
        let translation = pprust::to_string(|| {
            let (attrs, mut all_items) = arrange_header(&t, t.tcfg.is_binary(main_file.as_path()));

            all_items.extend(mod_items);

            // This could have been merged in with items below; however, it's more idiomatic to have
            // imports near the top of the file than randomly scattered about. Also, there is probably
            // no reason to have comments associated with imports so it doesn't need to go through
            // the above comment store process
            all_items.extend(uses.into_items());

            // Print new uses from submodules
            let (_, _, new_uses) = new_uses.drain();
            all_items.extend(new_uses.into_items());

            if !foreign_items.is_empty() {
                all_items.push(mk().extern_("C").foreign_items(foreign_items));
            }

            // Add the items accumulated
            all_items.extend(items);

            //s.print_remaining_comments();
            syn::File {
                shebang: None,
                attrs,
                items: all_items.into_iter().map(|x| *x).collect(),
            }
        });
        (translation, pragmas, crates)
    }
}

fn item_ident(i: &Item) -> Option<&Ident> {
    use Item::*;
    Some(match i {
        Const(ic) => &ic.ident,
        Enum(ie) => &ie.ident,
        ExternCrate(iec) => &iec.ident,
        Fn(ifn) => &ifn.sig.ident,
        ForeignMod(_ifm) => return None,
        Impl(_ii) => return None,
        Macro(im) => return im.ident.as_ref(),
        Macro2(im2) => &im2.ident,
        Mod(im) => &im.ident,
        Static(is) => &is.ident,
        Struct(is) => &is.ident,
        Trait(it) => &it.ident,
        TraitAlias(ita) => &ita.ident,
        Type(it) => &it.ident,
        Union(iu) => &iu.ident,
        Use(ItemUse { tree: _, .. }) => unimplemented!(),
        Verbatim(_tokenstream) => {
            warn!("cannot determine name of tokenstream item");
            return None;
        }
        _ => {
            warn!("cannot determine name of unknown item kind");
            return None;
        }
    })
}

fn item_vis(i: &Item) -> Option<Visibility> {
    use Item::*;
    Some(
        match i {
            Const(ic) => &ic.vis,
            Enum(ie) => &ie.vis,
            ExternCrate(iec) => &iec.vis,
            Fn(ifn) => &ifn.vis,
            ForeignMod(_ifm) => return None,
            Impl(_ii) => return None,
            Macro(_im) => return None,
            Macro2(im2) => &im2.vis,
            Mod(im) => &im.vis,
            Static(is) => &is.vis,
            Struct(is) => &is.vis,
            Trait(it) => &it.vis,
            TraitAlias(ita) => &ita.vis,
            Type(it) => &it.vis,
            Union(iu) => &iu.vis,
            Use(ItemUse { vis, .. }) => vis,
            Verbatim(_tokenstream) => {
                warn!("cannot determine visibility of tokenstream item");
                return None;
            }
            _ => {
                warn!("cannot determine visibility of unknown item kind");
                return None;
            }
        }
        .clone(),
    )
}

fn foreign_item_ident_vis(fi: &ForeignItem) -> Option<(&Ident, Visibility)> {
    use ForeignItem::*;
    Some(match fi {
        Fn(ifn) => (&ifn.sig.ident, ifn.vis.clone()),
        Static(is) => (&is.ident, is.vis.clone()),
        Type(it) => (&it.ident, it.vis.clone()),
        Macro(_im) => return None,
        Verbatim(_tokenstream) => {
            warn!("cannot determine name and visibility of tokenstream foreign item");
            return None;
        }
        _ => {
            warn!("cannot determine name and visibility of unknown foreign item kind");
            return None;
        }
    })
}

fn make_submodule(
    ast_context: &TypedAstContext,
    item_store: &mut ItemStore,
    file_id: FileId,
    use_item_store: &mut ItemStore,
    mod_names: &RefCell<IndexMap<String, PathBuf>>,
) -> Box<Item> {
    let (mut items, foreign_items, uses) = item_store.drain();
    let file_path = ast_context.get_file_path(file_id);
    let include_line_number = ast_context
        .get_file_include_line_number(file_id)
        .unwrap_or(0);
    let mod_name = clean_path(mod_names, file_path);

    for item in items.iter() {
        let ident_name = match item_ident(item) {
            Some(i) => i.to_string(),
            None => continue,
        };
        let use_path = vec!["self".into(), mod_name.clone()];

        let vis = match item_vis(item) {
            Some(Visibility::Public(_)) => mk().pub_(),
            Some(_) => mk(),
            None => continue,
        };

        use_item_store.add_use_with_attr(use_path, &ident_name, vis);
    }

    for foreign_item in foreign_items.iter() {
        let ident_name = match foreign_item_ident_vis(foreign_item) {
            Some((ident, _vis)) => ident.to_string(),
            None => continue,
        };
        let use_path = vec!["self".into(), mod_name.clone()];

        use_item_store.add_use(use_path, &ident_name);
    }

    for item in uses.into_items() {
        items.push(item);
    }

    if !foreign_items.is_empty() {
        items.push(mk().extern_("C").foreign_items(foreign_items));
    }

    let file_path_str = file_path.map_or(mod_name.as_str(), |path| {
        path.to_str().expect("Found invalid unicode")
    });
    mk().vis("pub")
        .str_attr(
            vec!["c2rust", "header_src"],
            format!("{}:{}", file_path_str, include_line_number),
        )
        .mod_item(mod_name, Some(mk().mod_(items)))
}

// TODO(kkysen) shouldn't need `extern crate`
/// Pretty-print the leading pragmas and extern crate declarations
fn arrange_header(t: &Translation, is_binary: bool) -> (Vec<syn::Attribute>, Vec<Box<Item>>) {
    let mut out_attrs = vec![];
    let mut out_items = vec![];
    if t.tcfg.emit_modules && !is_binary {
        for c in t.extern_crates.borrow().iter() {
            out_items.push(mk().use_simple_item(
                mk().abs_path(vec![ExternCrateDetails::from(*c).ident]),
                None as Option<Ident>,
            ))
        }
    } else {
        let pragmas = t.get_pragmas();
        for (key, mut values) in pragmas {
            values.sort_unstable();
            // generate #[key(values)]
            let value_attr_vec = values
                .into_iter()
                .map(|value| mk().nested_meta_item(mk().meta_path(value)))
                .collect::<Vec<_>>();
            let item = mk().meta_list(vec![key], value_attr_vec);
            for attr in mk()
                .meta_item_attr(AttrStyle::Inner(Default::default()), item)
                .as_inner_attrs()
            {
                out_attrs.push(attr);
            }
        }

        if t.tcfg.emit_no_std {
            out_attrs.push(mk().single_attr("no_std").as_inner_attrs()[0].clone());
        }

        if is_binary {
            // TODO(kkysen) shouldn't need `extern crate`
            // Add `extern crate X;` to the top of the file
            for extern_crate in t.extern_crates.borrow().iter() {
                let extern_crate = ExternCrateDetails::from(*extern_crate);
                if extern_crate.macro_use {
                    out_items.push(
                        mk().single_attr("macro_use")
                            .extern_crate_item(extern_crate.ident.clone(), None),
                    );
                }
            }

            out_items.push(mk().use_glob_item(mk().abs_path(vec![&t.tcfg.crate_name()])));
        }
    }
    (out_attrs, out_items)
}

/// Convert a boolean expression to a c_int
fn bool_to_int(val: Box<Expr>) -> Box<Expr> {
    mk().cast_expr(val, mk().path_ty(vec!["libc", "c_int"]))
}

/// Add a src_loc = "line:col" attribute to an item/foreign_item
fn add_src_loc_attr(attrs: &mut Vec<syn::Attribute>, src_loc: &Option<SrcLoc>) {
    if let Some(src_loc) = src_loc.as_ref() {
        let loc_str = format!("{}:{}", src_loc.line, src_loc.column);
        let meta = mk().meta_namevalue(vec!["c2rust", "src_loc"], loc_str);
        let prepared = mk().prepare_meta(meta);
        let attr = mk().attribute(AttrStyle::Outer, prepared.path, prepared.tokens);
        attrs.push(attr);
    }
}

/// Get a mutable reference to the attributes of a ForeignItem
fn foreign_item_attrs(item: &mut ForeignItem) -> Option<&mut Vec<syn::Attribute>> {
    use ForeignItem::*;
    Some(match item {
        Fn(ForeignItemFn { ref mut attrs, .. }) => attrs,
        Static(ForeignItemStatic { ref mut attrs, .. }) => attrs,
        Type(ForeignItemType { ref mut attrs, .. }) => attrs,
        Macro(ForeignItemMacro { ref mut attrs, .. }) => attrs,
        Verbatim(TokenStream { .. }) => return None,
        _ => return None,
    })
}

/// Get a mutable reference to the attributes of an Item
fn item_attrs(item: &mut Item) -> Option<&mut Vec<syn::Attribute>> {
    use Item::*;
    Some(match item {
        Const(ItemConst { ref mut attrs, .. }) => attrs,
        Enum(ItemEnum { ref mut attrs, .. }) => attrs,
        ExternCrate(ItemExternCrate { ref mut attrs, .. }) => attrs,
        Fn(ItemFn { ref mut attrs, .. }) => attrs,
        ForeignMod(ItemForeignMod { ref mut attrs, .. }) => attrs,
        Impl(ItemImpl { ref mut attrs, .. }) => attrs,
        Macro(ItemMacro { ref mut attrs, .. }) => attrs,
        Macro2(ItemMacro2 { ref mut attrs, .. }) => attrs,
        Mod(ItemMod { ref mut attrs, .. }) => attrs,
        Static(ItemStatic { ref mut attrs, .. }) => attrs,
        Struct(ItemStruct { ref mut attrs, .. }) => attrs,
        Trait(ItemTrait { ref mut attrs, .. }) => attrs,
        TraitAlias(ItemTraitAlias { ref mut attrs, .. }) => attrs,
        Type(ItemType { ref mut attrs, .. }) => attrs,
        Union(ItemUnion { ref mut attrs, .. }) => attrs,
        Use(ItemUse { ref mut attrs, .. }) => attrs,
        Verbatim(TokenStream { .. }) => return None,
        _ => return None,
    })
}

/// Unwrap a layer of parenthesization from an Expr, if present
pub(crate) fn unparen(expr: &Expr) -> &Expr {
    match *expr {
        Expr::Paren(ExprParen { ref expr, .. }) => expr,
        _ => expr,
    }
}

/// This represents all of the ways a C expression can be used in a C program. Making this
/// distinction is important for:
///
///   * not generating a bunch of unnecessary code, e.g., the expression `p = 1` evaluates `1`,
///     but when used in a statement like `p = 1;`, we don't care about this, so we can translate
///     to the Rust `p = 1` (even if it evaluates to the unit type). We get this behaviour by
///     translating expression statements using `ExprUse::Unused`.
///
///   * handling `volatile` properly, e.g., suppose `volatile int n, *p;` and `int x;`.
///     Then, `x = n` is a volatile read of `n` but `p = &n` is not. We get this behaviour
///     by translating the argument of `&` using `ExprUse::LValue` and the right hand side of `=`
///
///     using `ExprUse::RValue`.
///
///   * handling `volatile` properly
///
/// See `Translation::convert_expr` for more details.
#[derive(Copy, Clone, Debug, PartialOrd, PartialEq, Ord, Eq)]
pub enum ExprUse {
    /// expressions interesting only for their side-effects - we don't care about their values
    Unused,
    /// expressions used for their values
    Used,
}

/// Declarations can be converted into a normal item, or into a foreign item.
/// Foreign items are called out specially because we'll combine all of them
/// into a single extern block at the end of translation.
#[derive(Debug)]
pub enum ConvertedDecl {
    ForeignItem(ForeignItem), // 472 bytes
    Item(Box<Item>),          // 24 bytes
    Items(Vec<Box<Item>>),    // 24 bytes
    NoItem,
}

struct ConvertedVariable {
    pub ty: Box<Type>,
    pub mutbl: Mutability,
    pub init: TranslationResult<WithStmts<Box<Expr>>>,
}

/// Args for [`Translation::convert_function`].
struct ConvertFunctionArgs<'a> {
    span: Span,
    is_global: bool,
    is_inline: bool,
    is_main: bool,
    is_variadic: bool,
    is_extern: bool,
    new_name: &'a str,
    name: &'a str,
    arguments: &'a [(CDeclId, String, CQualTypeId)],
    return_type: Option<CQualTypeId>,
    body: Option<CStmtId>,
    attrs: &'a IndexSet<c_ast::Attribute>,
}

/// Args for [`Translation::convert_cast`].
struct ConvertCastArgs {
    source_ty: CQualTypeId,
    ty: CQualTypeId,
    val: WithStmts<Box<Expr>>,
    expr: Option<CExprId>,
    kind: Option<CastKind>,
    opt_field_id: Option<CFieldId>,
}

impl<'c> Translation<'c> {
    pub fn new(
        mut ast_context: TypedAstContext,
        tcfg: &'c TranspilerConfig,
        main_file: &path::Path,
    ) -> Self {
        let comment_context = CommentContext::new(&mut ast_context);
        let mut type_converter = TypeConverter::new(tcfg.emit_no_std);

        if tcfg.translate_valist {
            type_converter.translate_valist = true
        }

        let main_file = ast_context.find_file_id(main_file).unwrap_or(0);
        let items = indexmap! {main_file => ItemStore::new()};

        Translation {
            features: RefCell::new(IndexSet::new()),
            type_converter: RefCell::new(type_converter),
            ast_context,
            tcfg,
            renamer: RefCell::new(Renamer::new(&[
                // Keywords currently in use
                "as", "break", "const", "continue", "crate", "else", "enum", "extern", "false",
                "fn", "for", "if", "impl", "in", "let", "loop", "match", "mod", "move", "mut",
                "pub", "ref", "return", "Self", "self", "static", "struct", "super", "trait",
                "true", "type", "unsafe", "use", "where", "while", "dyn",
                // Keywords reserved for future use
                "abstract", "alignof", "become", "box", "do", "final", "macro", "offsetof",
                "override", "priv", "proc", "pure", "sizeof", "typeof", "unsized", "virtual",
                "async", "try", "yield", // Prevent use for other reasons
                "main",  // prelude names
                "drop", "Some", "None", "Ok", "Err",
            ])),
            zero_inits: RefCell::new(IndexMap::new()),
            function_context: RefCell::new(FuncContext::new()),
            potential_flexible_array_members: RefCell::new(IndexSet::new()),
            macro_expansions: RefCell::new(IndexMap::new()),
            comment_context,
            comment_store: RefCell::new(CommentStore::new()),
            spans: HashMap::new(),
            sectioned_static_initializers: RefCell::new(Vec::new()),
            items: RefCell::new(items),
            mod_names: RefCell::new(IndexMap::new()),
            main_file,
            extern_crates: RefCell::new(IndexSet::new()),
            cur_file: RefCell::new(None),
        }
    }

    fn use_crate(&self, extern_crate: ExternCrate) {
        self.extern_crates.borrow_mut().insert(extern_crate);
    }

    pub fn cur_file(&self) -> FileId {
        if let Some(cur_file) = *self.cur_file.borrow() {
            cur_file
        } else {
            self.main_file
        }
    }

    fn with_cur_file_item_store<F, T>(&self, f: F) -> T
    where
        F: FnOnce(&mut ItemStore) -> T,
    {
        let mut item_stores = self.items.borrow_mut();
        let item_store = item_stores
            .entry(Self::cur_file(self))
            .or_insert_with(ItemStore::new);
        f(item_store)
    }

    /// Called when translation makes use of a language feature that will require a feature-gate.
    pub fn use_feature(&self, feature: &'static str) {
        self.features.borrow_mut().insert(feature);
    }

    pub fn get_pragmas(&self) -> PragmaVec {
        let mut features = vec![];
        features.extend(self.features.borrow().iter());
        features.extend(self.type_converter.borrow().features_used());
        let mut pragmas: PragmaVec = vec![(
            "allow",
            vec![
                "non_upper_case_globals",
                "non_camel_case_types",
                "non_snake_case",
                "dead_code",
                "mutable_transmutes",
                "unused_mut",
                "unused_assignments",
            ],
        )];

        features.push("register_tool");
        pragmas.push(("register_tool", vec!["c2rust"]));

        if !features.is_empty() {
            pragmas.push(("feature", features));
        }
        pragmas
    }

    // This node should _never_ show up in the final generated code. This is an easy way to notice
    // if it does.
    pub fn panic_or_err(&self, msg: &str) -> Box<Expr> {
        self.panic_or_err_helper(msg, self.tcfg.panic_on_translator_failure)
    }

    pub fn panic(&self, msg: &str) -> Box<Expr> {
        self.panic_or_err_helper(msg, true)
    }

    fn panic_or_err_helper(&self, msg: &str, panic: bool) -> Box<Expr> {
        let macro_name = if panic { "panic" } else { "compile_error" };
        let macro_msg = vec![TokenTree::Literal(proc_macro2::Literal::string(msg))]
            .into_iter()
            .collect::<TokenStream>();
        mk().mac_expr(mk().mac(
            vec![macro_name],
            macro_msg,
            MacroDelimiter::Paren(Default::default()),
        ))
    }

    fn static_initializer_is_unsafe(&self, expr_id: Option<CExprId>, qty: CQualTypeId) -> bool {
        // SIMD types are always unsafe in statics
        match self.ast_context.resolve_type(qty.ctype).kind {
            CTypeKind::Vector(..) => return true,
            CTypeKind::ConstantArray(ctype, ..) => {
                let kind = &self.ast_context.resolve_type(ctype).kind;

                if let CTypeKind::Vector(..) = kind {
                    return true;
                }
            }
            _ => {}
        }

        // Get the initializer if there is one
        let expr_id = match expr_id {
            Some(expr_id) => expr_id,
            None => return false,
        };

        // Look for code which can only be translated unsafely
        let iter = DFExpr::new(&self.ast_context, expr_id.into());

        for i in iter {
            let expr_id = match i {
                SomeId::Expr(expr_id) => expr_id,
                _ => unreachable!("Found static initializer type other than expr"),
            };

            use CExprKind::*;
            match self.ast_context[expr_id].kind {
                DeclRef(_, _, LRValue::LValue) => return true,
                ImplicitCast(_, _, cast_kind, _, _) | ExplicitCast(_, _, cast_kind, _, _) => {
                    use CastKind::*;
                    match cast_kind {
                        IntegralToPointer | FunctionToPointerDecay | PointerToIntegral => {
                            return true
                        }
                        _ => {}
                    }
                }
                _ => {}
            }
        }

        false
    }

    /// The purpose of this function is to decide on whether or not a static initializer's
    /// translation is able to be compiled as a valid rust static initializer
    fn static_initializer_is_uncompilable(
        &self,
        expr_id: Option<CExprId>,
        qtype: CQualTypeId,
    ) -> bool {
        use crate::c_ast::BinOp::{Add, Divide, Modulus, Multiply, Subtract};
        use crate::c_ast::CastKind::{IntegralToPointer, PointerToIntegral};
        use crate::c_ast::UnOp::{AddressOf, Negate};

        let expr_id = match expr_id {
            Some(expr_id) => expr_id,
            None => return false,
        };

        // The f128 crate doesn't currently provide a way to const initialize
        // values, except for common mathematical constants
        if let CTypeKind::LongDouble = self.ast_context[qtype.ctype].kind {
            return true;
        }

        let iter = DFExpr::new(&self.ast_context, expr_id.into());

        for i in iter {
            let expr_id = match i {
                SomeId::Expr(expr_id) => expr_id,
                _ => unreachable!("Found static initializer type other than expr"),
            };

            use CExprKind::*;
            match self.ast_context[expr_id].kind {
                // Technically we're being conservative here, but it's only the most
                // contrived array indexing initializers that would be accepted
                ArraySubscript(..) => return true,
                Member(..) => return true,

                Conditional(..) => return true,
                Unary(typ, Negate, _, _) => {
                    if self
                        .ast_context
                        .resolve_type(typ.ctype)
                        .kind
                        .is_unsigned_integral_type()
                    {
                        return true;
                    }
                }

                // PointerToIntegral is no longer allowed, const-eval throws an
                // error: "pointer-to-integer cast" needs an rfc before being
                // allowed inside constants
                ImplicitCast(_, _, PointerToIntegral, _, _)
                | ExplicitCast(_, _, PointerToIntegral, _, _) => return true,

                Binary(typ, op, _, _, _, _) => {
                    let problematic_op = matches!(op, Add | Subtract | Multiply | Divide | Modulus);

                    if problematic_op {
                        let k = &self.ast_context.resolve_type(typ.ctype).kind;
                        if k.is_unsigned_integral_type() || k.is_pointer() {
                            return true;
                        }
                    }
                }
                Unary(_, AddressOf, expr_id, _) => {
                    if let Member(_, expr_id, _, _, _) = self.ast_context[expr_id].kind {
                        if let DeclRef(..) = self.ast_context[expr_id].kind {
                            return true;
                        }
                    }
                }
                InitList(qtype, _, _, _) => {
                    let ty = &self.ast_context.resolve_type(qtype.ctype).kind;

                    if let &CTypeKind::Struct(decl_id) = ty {
                        let decl = &self.ast_context[decl_id].kind;

                        if let CDeclKind::Struct {
                            fields: Some(fields),
                            ..
                        } = decl
                        {
                            for field_id in fields {
                                let field_decl = &self.ast_context[*field_id].kind;

                                if let CDeclKind::Field {
                                    bitfield_width: Some(_),
                                    ..
                                } = field_decl
                                {
                                    return true;
                                }
                            }
                        }
                    }
                }
                ImplicitCast(qtype, _, IntegralToPointer, _, _)
                | ExplicitCast(qtype, _, IntegralToPointer, _, _) => {
                    if let CTypeKind::Pointer(qtype) =
                        self.ast_context.resolve_type(qtype.ctype).kind
                    {
                        if let CTypeKind::Function(..) =
                            self.ast_context.resolve_type(qtype.ctype).kind
                        {
                            return true;
                        }
                    }
                }
                _ => {}
            }
        }

        false
    }

    fn add_static_initializer_to_section(
        &self,
        name: &str,
        typ: CQualTypeId,
        init: &mut Box<Expr>,
    ) -> TranslationResult<()> {
        let mut default_init = self.implicit_default_expr(typ.ctype, true)?.to_expr();

        std::mem::swap(init, &mut default_init);

        let root_lhs_expr = mk().path_expr(vec![name]);
        let assign_expr = mk().assign_expr(root_lhs_expr, default_init);
        let stmt = mk().expr_stmt(assign_expr);

        self.sectioned_static_initializers.borrow_mut().push(stmt);

        Ok(())
    }

    fn generate_global_static_init(&mut self) -> (Box<Item>, Box<Item>) {
        // If we don't want to consume self.sectioned_static_initializers for some reason, we could clone the vec
        let sectioned_static_initializers = self.sectioned_static_initializers.replace(Vec::new());

        let fn_name = self
            .renamer
            .borrow_mut()
            .pick_name("run_static_initializers");
        let fn_ty = ReturnType::Default;
        let fn_decl = mk().fn_decl(fn_name.clone(), vec![], None, fn_ty.clone());
        let fn_bare_decl = Box::new((vec![], None, fn_ty));
        let fn_block = mk().block(sectioned_static_initializers);
        let fn_item = mk().unsafe_().extern_("C").fn_item(fn_decl, fn_block);

        let static_attributes = mk()
            .single_attr("used")
            .meta_item_attr(
                AttrStyle::Outer,
                mk().meta_list(
                    "cfg_attr",
                    vec![
                        mk().nested_meta_item(mk().meta_namevalue("target_os", "linux")),
                        mk().nested_meta_item(mk().meta_namevalue("link_section", ".init_array")),
                    ],
                ),
            )
            .meta_item_attr(
                AttrStyle::Outer,
                mk().meta_list(
                    "cfg_attr",
                    vec![
                        mk().nested_meta_item(mk().meta_namevalue("target_os", "windows")),
                        mk().nested_meta_item(mk().meta_namevalue("link_section", ".CRT$XIB")),
                    ],
                ),
            )
            .meta_item_attr(
                AttrStyle::Outer,
                mk().meta_list(
                    "cfg_attr",
                    vec![
                        mk().nested_meta_item(mk().meta_namevalue("target_os", "macos")),
                        mk().nested_meta_item(
                            mk().meta_namevalue("link_section", "__DATA,__mod_init_func"),
                        ),
                    ],
                ),
            );
        let static_array_size = mk().lit_expr(mk().int_unsuffixed_lit(1));
        let static_ty = mk().array_ty(
            mk().unsafe_().extern_("C").barefn_ty(fn_bare_decl),
            static_array_size,
        );
        let static_val = mk().array_expr(vec![mk().path_expr(vec![fn_name])]);
        let static_item = static_attributes.static_item("INIT_ARRAY", static_ty, static_val);

        (fn_item, static_item)
    }

    fn convert_decl(&self, ctx: ExprContext, decl_id: CDeclId) -> TranslationResult<ConvertedDecl> {
        let decl = self
            .ast_context
            .get_decl(&decl_id)
            .ok_or_else(|| format_err!("Missing decl {:?}", decl_id))?;

        let mut span = self.get_span(SomeId::Decl(decl_id)).unwrap_or(DUMMY_SP);

        use CDeclKind::*;
        match decl.kind {
            Struct { fields: None, .. }
            | Union { fields: None, .. }
            | Enum {
                integral_type: None,
                ..
            } => {
                self.use_feature("extern_types");
                let name = self
                    .type_converter
                    .borrow()
                    .resolve_decl_name(decl_id)
                    .unwrap();

                let extern_item = mk().span(span).pub_().ty_foreign_item(name);
                Ok(ConvertedDecl::ForeignItem(extern_item))
            }

            Struct {
                fields: Some(ref fields),
                is_packed,
                manual_alignment,
                max_field_alignment,
                platform_byte_size,
                ..
            } => {
                let name = self
                    .type_converter
                    .borrow()
                    .resolve_decl_name(decl_id)
                    .unwrap();

                // Check if the last field might be a flexible array member
                if let Some(last_id) = fields.last() {
                    let field_decl = &self.ast_context[*last_id];
                    if let CDeclKind::Field { typ, .. } = field_decl.kind {
                        if self.ast_context.maybe_flexible_array(typ.ctype) {
                            self.potential_flexible_array_members
                                .borrow_mut()
                                .insert(*last_id);
                        }
                    }
                }

                // Pre-declare all the field names, checking for duplicates
                for &x in fields {
                    if let CDeclKind::Field { ref name, .. } = self.ast_context.index(x).kind {
                        self.type_converter
                            .borrow_mut()
                            .declare_field_name(decl_id, x, name);
                    }
                }

                // Gather up all the field names and field types
                let (field_entries, contains_va_list) =
                    self.convert_struct_fields(decl_id, fields, platform_byte_size)?;

                let mut derives = vec![];
                if !contains_va_list {
                    derives.push("Copy");
                    derives.push("Clone");
                };
                let has_bitfields =
                    fields
                        .iter()
                        .any(|field_id| match self.ast_context.index(*field_id).kind {
                            CDeclKind::Field { bitfield_width, .. } => bitfield_width.is_some(),
                            _ => unreachable!("Found non-field in record field list"),
                        });
                if has_bitfields {
                    derives.push("BitfieldStruct");
                    self.use_crate(ExternCrate::C2RustBitfields);
                }

                let mut reprs = vec![simple_metaitem("C")];
                let max_field_alignment = if is_packed {
                    // `__attribute__((packed))` forces a max alignment of 1,
                    // overriding `#pragma pack`; this is also what clang does
                    Some(1)
                } else {
                    max_field_alignment
                };
                match max_field_alignment {
                    Some(1) => reprs.push(simple_metaitem("packed")),
                    Some(mf) if mf > 1 => reprs.push(int_arg_metaitem("packed", mf as u128)),
                    _ => {}
                }

                if let Some(alignment) = manual_alignment {
                    // This is the most complicated case: we have `align(N)` which
                    // might be mixed with or included into a `packed` structure,
                    // which Rust doesn't currently support; instead, we split
                    // the structure into 2 structures like this:
                    //   #[align(N)]
                    //   pub struct Foo(pub Foo_Inner);
                    //   #[packed(M)]
                    //   pub struct Foo_Inner {
                    //     ...fields...
                    //   }
                    //
                    // TODO: right now, we always emit the pair of structures
                    // instead, we should only split when needed, but that
                    // would significantly complicate the implementation
                    assert!(self.ast_context.has_inner_struct_decl(decl_id));
                    let inner_name = self.resolve_decl_inner_name(decl_id);
                    let inner_ty = mk().path_ty(vec![inner_name.clone()]);
                    let inner_repr_attr = mk().meta_list("repr", reprs);
                    let inner_struct = mk()
                        .span(span)
                        .pub_()
                        .call_attr("derive", derives)
                        .meta_item_attr(AttrStyle::Outer, inner_repr_attr)
                        .struct_item(inner_name.clone(), field_entries, false);

                    // https://github.com/rust-lang/rust/issues/33626
                    let outer_ty = mk().path_ty(vec![name.clone()]);
                    let outer_reprs = vec![
                        simple_metaitem("C"),
                        int_arg_metaitem("align", alignment as u128),
                        // TODO: copy others from `reprs` above
                    ];
                    let repr_attr = mk().meta_list("repr", outer_reprs);
                    let outer_field = mk().pub_().enum_field(mk().ident_ty(inner_name));
                    let outer_struct = mk()
                        .span(span)
                        .pub_()
                        .call_attr("derive", vec!["Copy", "Clone"])
                        .meta_item_attr(AttrStyle::Outer, repr_attr)
                        .struct_item(name, vec![outer_field], true);

                    // Emit `const X_PADDING: usize = size_of(Outer) - size_of(Inner);`
                    let padding_name = self
                        .type_converter
                        .borrow_mut()
                        .resolve_decl_suffix_name(decl_id, PADDING_SUFFIX)
                        .to_owned();
                    let padding_ty = mk().path_ty(vec!["usize"]);
                    let outer_size = self.compute_size_of_ty(outer_ty)?.to_expr();
                    let inner_size = self.compute_size_of_ty(inner_ty)?.to_expr();
                    let padding_value =
                        mk().binary_expr(BinOp::Sub(Default::default()), outer_size, inner_size);
                    let padding_const = mk()
                        .span(span)
                        .call_attr("allow", vec!["dead_code", "non_upper_case_globals"])
                        .const_item(padding_name, padding_ty, padding_value);

                    let structs = vec![outer_struct, inner_struct, padding_const];
                    Ok(ConvertedDecl::Items(structs))
                } else {
                    assert!(!self.ast_context.has_inner_struct_decl(decl_id));
                    let repr_attr = mk().meta_list("repr", reprs);

                    let mut mk_ = mk()
                        .span(span)
                        .pub_()
                        .call_attr("derive", derives)
                        .meta_item_attr(AttrStyle::Outer, repr_attr);

                    if contains_va_list {
                        mk_ = mk_.generic_over(mk().lt_param(mk().ident("a")))
                    }

                    Ok(ConvertedDecl::Item(mk_.struct_item(
                        name,
                        field_entries,
                        false,
                    )))
                }
            }

            Union {
                fields: Some(ref fields),
                is_packed,
                ..
            } => {
                let name = self
                    .type_converter
                    .borrow()
                    .resolve_decl_name(decl_id)
                    .unwrap();

                let mut field_syns = vec![];
                for &x in fields {
                    let field_decl = self.ast_context.index(x);
                    match field_decl.kind {
                        CDeclKind::Field { ref name, typ, .. } => {
                            let name = self
                                .type_converter
                                .borrow_mut()
                                .declare_field_name(decl_id, x, name);
                            let typ = self.convert_type(typ.ctype)?;
                            field_syns.push(mk().pub_().struct_field(name, typ))
                        }
                        _ => {
                            return Err(TranslationError::generic(
                                "Found non-field in record field list",
                            ))
                        }
                    }
                }

                let mut repr = vec!["C"];
                if is_packed {
                    repr.push("packed");
                }

                Ok(if field_syns.is_empty() {
                    // Empty unions are a GNU extension, but Rust doesn't allow empty unions.
                    ConvertedDecl::Item(
                        mk().span(span)
                            .pub_()
                            .call_attr("derive", vec!["Copy", "Clone"])
                            .call_attr("repr", repr)
                            .struct_item(name, vec![], false),
                    )
                } else {
                    ConvertedDecl::Item(
                        mk().span(span)
                            .pub_()
                            .call_attr("derive", vec!["Copy", "Clone"])
                            .call_attr("repr", repr)
                            .union_item(name, field_syns),
                    )
                })
            }

            Field { .. } => Err(TranslationError::generic(
                "Field declarations should be handled inside structs/unions",
            )),

            Enum {
                integral_type: Some(integral_type),
                ..
            } => {
                let enum_name = &self
                    .type_converter
                    .borrow()
                    .resolve_decl_name(decl_id)
                    .expect("Enums should already be renamed");
                let ty = self.convert_type(integral_type.ctype)?;
                Ok(ConvertedDecl::Item(
                    mk().span(span).pub_().type_item(enum_name, ty),
                ))
            }

            EnumConstant { value, .. } => {
                let name = self
                    .renamer
                    .borrow_mut()
                    .get(&decl_id)
                    .expect("Enum constant not named");
                let enum_id = self.ast_context.parents[&decl_id];
                let enum_name = self
                    .type_converter
                    .borrow()
                    .resolve_decl_name(enum_id)
                    .expect("Enums should already be renamed");
                if let Some(cur_file) = *self.cur_file.borrow() {
                    self.add_import(cur_file, enum_id, &enum_name);
                }
                let ty = mk().path_ty(mk().path(vec![enum_name]));
                let val = match value {
                    ConstIntExpr::I(value) => signed_int_expr(value),
                    ConstIntExpr::U(value) => mk().lit_expr(mk().int_unsuffixed_lit(value as u128)),
                };

                Ok(ConvertedDecl::Item(
                    mk().span(span).pub_().const_item(name, ty, val),
                ))
            }

            // We can allow non top level function declarations (i.e. extern
            // declarations) without any problem. Clang doesn't support nested
            // functions, so we will never see nested function definitions.
            Function {
                is_global,
                is_inline,
                is_extern,
                typ,
                ref name,
                ref parameters,
                body,
                ref attrs,
                ..
            } => {
                let new_name = &self
                    .renamer
                    .borrow()
                    .get(&decl_id)
                    .expect("Functions should already be renamed");

                if self.import_simd_function(new_name)? {
                    return Ok(ConvertedDecl::NoItem);
                }

                let (ret, is_variadic): (Option<CQualTypeId>, bool) =
                    match self.ast_context.resolve_type(typ).kind {
                        CTypeKind::Function(ret, _, is_var, is_noreturn, _) => {
                            (if is_noreturn { None } else { Some(ret) }, is_var)
                        }
                        ref k => {
                            return Err(format_err!(
                                "Type of function {:?} was not a function type, got {:?}",
                                decl_id,
                                k
                            )
                            .into())
                        }
                    };

                let mut args: Vec<(CDeclId, String, CQualTypeId)> = vec![];
                for param_id in parameters {
                    if let CDeclKind::Variable { ref ident, typ, .. } =
                        self.ast_context.index(*param_id).kind
                    {
                        args.push((*param_id, ident.clone(), typ))
                    } else {
                        return Err(TranslationError::generic(
                            "Parameter is not variable declaration",
                        ));
                    }
                }

                let is_main = self.ast_context.c_main == Some(decl_id);

                let converted_function = self.convert_function(
                    ctx,
                    ConvertFunctionArgs {
                        span,
                        is_global,
                        is_inline,
                        is_main,
                        is_variadic,
                        is_extern,
                        new_name,
                        name,
                        arguments: &args,
                        return_type: ret,
                        body,
                        attrs,
                    },
                );

                converted_function.or_else(|e| match self.tcfg.replace_unsupported_decls {
                    ReplaceMode::Extern if body.is_none() => self.convert_function(
                        ctx,
                        ConvertFunctionArgs {
                            span,
                            is_global,
                            is_inline: false,
                            is_main,
                            is_variadic,
                            is_extern,
                            new_name,
                            name,
                            arguments: &args,
                            return_type: ret,
                            body: None,
                            attrs,
                        },
                    ),
                    _ => Err(e),
                })
            }

            Typedef { ref typ, .. } => {
                let new_name = &self
                    .type_converter
                    .borrow()
                    .resolve_decl_name(decl_id)
                    .unwrap();

                if self.import_simd_typedef(new_name)? {
                    return Ok(ConvertedDecl::NoItem);
                }

                // We can't typedef to std::ffi::VaList, since the typedef won't
                // have explicit lifetime params which VaList
                // requires. Temporarily disable translation of valist to Rust
                // native VaList.
                let translate_valist = mem::replace(
                    &mut self.type_converter.borrow_mut().translate_valist,
                    false,
                );
                let ty = self.convert_type(typ.ctype)?;
                self.type_converter.borrow_mut().translate_valist = translate_valist;

                Ok(ConvertedDecl::Item(
                    mk().span(span).pub_().type_item(new_name, ty),
                ))
            }

            // Externally-visible variable without initializer (definition elsewhere)
            Variable {
                is_externally_visible: true,
                has_static_duration,
                has_thread_duration,
                is_defn: false,
                ref ident,
                initializer,
                typ,
                ref attrs,
                ..
            } => {
                assert!(
                    has_static_duration || has_thread_duration,
                    "An extern variable must be static or thread-local"
                );
                assert!(
                    initializer.is_none(),
                    "An extern variable that isn't a definition can't have an initializer"
                );

                if has_thread_duration {
                    self.use_feature("thread_local");
                }

                let new_name = self
                    .renamer
                    .borrow()
                    .get(&decl_id)
                    .expect("Variables should already be renamed");
                let ConvertedVariable { ty, mutbl, init: _ } =
                    self.convert_variable(ctx.static_(), None, typ)?;
                // When putting extern statics into submodules, they need to be public to be accessible
                let visibility = if self.tcfg.reorganize_definitions {
                    "pub"
                } else {
                    ""
                };
                let mut extern_item = mk_linkage(true, &new_name, ident)
                    .span(span)
                    .set_mutbl(mutbl)
                    .vis(visibility);
                if has_thread_duration {
                    extern_item = extern_item.single_attr("thread_local");
                }

                for attr in attrs {
                    extern_item = match attr {
                        c_ast::Attribute::Alias(aliasee) => {
                            extern_item.str_attr("link_name", aliasee)
                        }
                        _ => continue,
                    };
                }

                Ok(ConvertedDecl::ForeignItem(
                    extern_item.static_foreign_item(&new_name, ty),
                ))
            }

            // Static-storage or thread-local variable with initializer (definition here)
            Variable {
                has_static_duration,
                has_thread_duration,
                is_externally_visible,
                ref ident,
                initializer,
                typ,
                ref attrs,
                ..
            } if has_static_duration || has_thread_duration => {
                if has_thread_duration {
                    self.use_feature("thread_local");
                }

                let new_name = &self
                    .renamer
                    .borrow()
                    .get(&decl_id)
                    .expect("Variables should already be renamed");

                // Collect problematic static initializers and offload them to sections for the linker
                // to initialize for us
                let (ty, init) = if self.static_initializer_is_uncompilable(initializer, typ) {
                    // Note: We don't pass has_static_duration through here. Extracted initializers
                    // are run outside of the static initializer.
                    let ConvertedVariable { ty, mutbl: _, init } =
                        self.convert_variable(ctx.not_static(), initializer, typ)?;

                    let mut init = init?.to_expr();

                    let comment = String::from("// Initialized in run_static_initializers");
                    let comment_pos = if span.is_dummy() {
                        None
                    } else {
                        Some(span.lo())
                    };
                    span = self
                        .comment_store
                        .borrow_mut()
                        .extend_existing_comments(
                            &[comment],
                            comment_pos,
                            //CommentStyle::Isolated,
                        )
                        .map(pos_to_span)
                        .unwrap_or(span);

                    self.add_static_initializer_to_section(new_name, typ, &mut init)?;

                    (ty, init)
                } else {
                    let ConvertedVariable { ty, mutbl: _, init } =
                        self.convert_variable(ctx.static_(), initializer, typ)?;
                    let mut init = init?;
                    // TODO: Replace this by relying entirely on
                    // WithStmts.is_unsafe() of the translated variable
                    if self.static_initializer_is_unsafe(initializer, typ) {
                        init.set_unsafe()
                    }
                    let init = init.to_unsafe_pure_expr().ok_or_else(|| {
                        format_err!("Expected no side-effects in static initializer")
                    })?;

                    (ty, init)
                };

                let static_def = if is_externally_visible {
                    mk_linkage(false, new_name, ident).pub_().extern_("C")
                } else if self.cur_file.borrow().is_some() {
                    mk().pub_()
                } else {
                    mk()
                };

                // Force mutability due to the potential for raw pointers occuring in the type
                // and because we may be assigning to these variables in the external initializer
                let mut static_def = static_def.span(span).mutbl();
                if has_thread_duration {
                    static_def = static_def.single_attr("thread_local");
                }

                // Add static attributes
                for attr in attrs {
                    static_def = match attr {
                        c_ast::Attribute::Used => static_def.single_attr("used"),
                        c_ast::Attribute::Section(name) => {
                            static_def.str_attr("link_section", name)
                        }
                        _ => continue,
                    }
                }

                Ok(ConvertedDecl::Item(
                    static_def.static_item(new_name, ty, init),
                ))
            }

            Variable { .. } => Err(TranslationError::generic(
                "This should be handled in 'convert_decl_stmt'",
            )),

            MacroObject { .. } => {
                let name = self
                    .renamer
                    .borrow_mut()
                    .get(&decl_id)
                    .expect("Macro object not named");

                trace!(
                    "Expanding macro {:?}: {:?}",
                    decl_id,
                    self.ast_context[decl_id]
                );

                let maybe_replacement = self.canonical_macro_replacement(
                    ctx.set_const(true).set_expanding_macro(decl_id),
                    &self.ast_context.macro_expansions[&decl_id],
                );

                match maybe_replacement {
                    Ok((replacement, ty)) => {
                        trace!("  to {:?}", replacement);

                        let expansion = MacroExpansion { ty };
                        self.macro_expansions
                            .borrow_mut()
                            .insert(decl_id, Some(expansion));
                        let ty = self.convert_type(ty)?;

                        Ok(ConvertedDecl::Item(mk().span(span).pub_().const_item(
                            name,
                            ty,
                            replacement,
                        )))
                    }
                    Err(e) => {
                        self.macro_expansions.borrow_mut().insert(decl_id, None);
                        info!("Could not expand macro {}: {}", name, e);
                        Ok(ConvertedDecl::NoItem)
                    }
                }
            }

            // We aren't doing anything with the definitions of function-like
            // macros yet.
            MacroFunction { .. } => Ok(ConvertedDecl::NoItem),

            // Do not translate non-canonical decls. They will be translated at
            // their canonical declaration.
            NonCanonicalDecl { .. } => Ok(ConvertedDecl::NoItem),

            StaticAssert { .. } => {
                warn!("ignoring static assert during translation");
                Ok(ConvertedDecl::NoItem)
            }
        }
    }

    fn canonical_macro_replacement(
        &self,
        ctx: ExprContext,
        replacements: &[CExprId],
    ) -> TranslationResult<(Box<Expr>, CTypeId)> {
        let (val, ty) = replacements
            .iter()
            .try_fold::<Option<(WithStmts<Box<Expr>>, CTypeId)>, _, _>(None, |canonical, id| {
                let ty = self.ast_context[*id]
                    .kind
                    .get_type()
                    .ok_or_else(|| format_err!("Invalid expression type"))?;
                let (expr_id, ty) = self
                    .ast_context
                    .resolve_expr_type_id(*id)
                    .unwrap_or((*id, ty));
                let expr = self.convert_expr(ctx, expr_id)?;

                // Join ty and cur_ty to the smaller of the two types. If the
                // types are not cast-compatible, abort the fold.
                let ty_kind = self.ast_context.resolve_type(ty).kind.clone();
                if let Some((canon_val, canon_ty)) = canonical {
                    let canon_ty_kind = self.ast_context.resolve_type(canon_ty).kind.clone();
                    if let Some(smaller_ty) =
                        CTypeKind::smaller_compatible_type(canon_ty_kind.clone(), ty_kind)
                    {
                        if smaller_ty == canon_ty_kind {
                            Ok(Some((canon_val, canon_ty)))
                        } else {
                            Ok(Some((expr, ty)))
                        }
                    } else {
                        Err(format_err!("Not all macro expansions are compatible types"))
                    }
                } else {
                    Ok(Some((expr, ty)))
                }
            })?
            .ok_or_else(|| format_err!("Could not find a valid type for macro"))?;

        val.to_unsafe_pure_expr()
            .map(|val| (val, ty))
            .ok_or_else(|| TranslationError::generic("Macro expansion is not a pure expression"))

        // TODO: Validate that all replacements are equivalent and pick the most
        // common type to minimize casts.
    }

    fn convert_function(
        &self,
        ctx: ExprContext,
        args: ConvertFunctionArgs,
    ) -> TranslationResult<ConvertedDecl> {
        let ConvertFunctionArgs {
            span,
            is_global,
            is_inline,
            is_main,
            is_variadic,
            is_extern,
            new_name,
            name,
            arguments,
            return_type,
            body,
            attrs,
        } = args;

        self.function_context.borrow_mut().enter_new(name);

        self.with_scope(|| {
            let mut args: Vec<FnArg> = vec![];

            // handle regular (non-variadic) arguments
            for &(decl_id, ref var, typ) in arguments {
                let ConvertedVariable { ty, mutbl, init: _ } =
                    self.convert_variable(ctx, None, typ)?;

                let pat = if var.is_empty() {
                    mk().wild_pat()
                } else {
                    // extern function declarations don't support/require mut patterns
                    let mutbl = if body.is_none() {
                        Mutability::Immutable
                    } else {
                        mutbl
                    };

                    let new_var = self
                        .renamer
                        .borrow_mut()
                        .insert(decl_id, var.as_str())
                        .unwrap_or_else(|| {
                            panic!(
                                "Failed to insert argument '{}' while converting '{}'",
                                var, name
                            )
                        });

                    mk().set_mutbl(mutbl).ident_pat(new_var)
                };

                args.push(mk().arg(ty, pat))
            }

            if is_variadic {
                // function definitions
                if let Some(body_id) = body {
                    let arg_va_list_name = self.register_va_decls(body_id);

                    // FIXME: detect mutability requirements.
                    let pat = mk()
                        .set_mutbl(Mutability::Mutable)
                        .ident_pat(arg_va_list_name);
                    args.push(mk().arg(mk().cvar_args_ty(), pat));
                } else {
                    // function declarations
                    args.push(mk().arg(mk().cvar_args_ty(), mk().wild_pat()));
                }
            }

            // handle return type
            let ret = match return_type {
                Some(return_type) => self.convert_type(return_type.ctype)?,
                None => mk().never_ty(),
            };
            let is_void_ret = return_type
                .map(|qty| self.ast_context[qty.ctype].kind == CTypeKind::Void)
                .unwrap_or(false);

            // If a return type is void, we should instead omit the unit type return,
            // -> (), to be more idiomatic
            let ret = if is_void_ret {
                ReturnType::Default
            } else {
                ReturnType::Type(Default::default(), ret)
            };

            let decl = mk().fn_decl(
                new_name,
                args,
                is_variadic.then(|| mk().variadic_arg(vec![])),
                ret,
            );

            if let Some(body) = body {
                // Translating an actual function

                let ret = match return_type {
                    Some(return_type) => {
                        let ret_type_id: CTypeId =
                            self.ast_context.resolve_type_id(return_type.ctype);
                        if let CTypeKind::Void = self.ast_context.index(ret_type_id).kind {
                            cfg::ImplicitReturnType::Void
                        } else if is_main {
                            cfg::ImplicitReturnType::Main
                        } else {
                            cfg::ImplicitReturnType::NoImplicitReturnType
                        }
                    }
                    _ => cfg::ImplicitReturnType::Void,
                };

                let mut body_stmts = vec![];
                for &(_, _, typ) in arguments {
                    body_stmts.append(&mut self.compute_variable_array_sizes(ctx, typ.ctype)?);
                }

                let body_ids = match self.ast_context.index(body).kind {
                    CStmtKind::Compound(ref stmts) => stmts,
                    _ => panic!("function body expects to be a compound statement"),
                };
                body_stmts.append(&mut self.convert_function_body(ctx, name, body_ids, ret)?);
                let mut block = stmts_block(body_stmts);
                if let Some(span) = self.get_span(SomeId::Stmt(body)) {
                    block.set_span(span);
                }

                // Only add linkage attributes if the function is `extern`
                let mut mk_ = if is_main {
                    mk()
                } else if is_global && !is_inline {
                    mk_linkage(false, new_name, name).extern_("C").pub_()
                } else if is_inline && is_extern && !attrs.contains(&c_ast::Attribute::GnuInline) {
                    // c99 extern inline functions should be pub, but not gnu_inline attributed
                    // extern inlines, which become subject to their gnu89 visibility (private)

                    mk_linkage(false, new_name, name).extern_("C").pub_()
                } else if self.cur_file.borrow().is_some() {
                    mk().extern_("C").pub_()
                } else {
                    mk().extern_("C")
                };

                for attr in attrs {
                    mk_ = match attr {
                        c_ast::Attribute::AlwaysInline => mk_.call_attr("inline", vec!["always"]),
                        c_ast::Attribute::Cold => mk_.single_attr("cold"),
                        c_ast::Attribute::NoInline => mk_.call_attr("inline", vec!["never"]),
                        _ => continue,
                    };
                }

                // If this function is just a regular inline
                if is_inline && !attrs.contains(&c_ast::Attribute::AlwaysInline) {
                    mk_ = mk_.single_attr("inline");

                    // * In C99, a function defined inline will never, and a function defined extern
                    //   inline will always, emit an externally visible function.
                    // * If a non-static function is declared inline, then it must be defined in the
                    //   same translation unit. The inline definition that does not use extern is
                    //   not externally visible and does not prevent other translation units from
                    //   defining the same function. This makes the inline keyword an alternative to
                    //   static for defining functions inside header files, which may be included in
                    //   multiple translation units of the same program.
                    // * always_inline implies inline -
                    //   https://gcc.gnu.org/ml/gcc-help/2007-01/msg00051.html
                    //   even if the `inline` keyword isn't present
                    // * gnu_inline instead applies gnu89 rules. extern inline will not emit an
                    //   externally visible function.
                    if is_global && is_extern && !attrs.contains(&c_ast::Attribute::GnuInline) {
                        self.use_feature("linkage");
                        // ensures that public inlined rust function can be used in other modules
                        mk_ = mk_.str_attr("linkage", "external");
                    }
                    // NOTE: it does not seem necessary to have an else branch here that
                    // specifies internal linkage in all other cases due to name mangling by rustc.
                }

                Ok(ConvertedDecl::Item(
                    mk_.span(span).unsafe_().fn_item(decl, block),
                ))
            } else {
                // Translating an extern function declaration

                // When putting extern fns into submodules, they need to be public to be accessible
                let visibility = if self.tcfg.reorganize_definitions {
                    "pub"
                } else {
                    ""
                };

                let mut mk_ = mk_linkage(true, new_name, name).span(span).vis(visibility);

                for attr in attrs {
                    mk_ = match attr {
                        c_ast::Attribute::Alias(aliasee) => mk_.str_attr("link_name", aliasee),
                        _ => continue,
                    };
                }

                let function_decl = mk_.fn_foreign_item(decl);

                Ok(ConvertedDecl::ForeignItem(function_decl))
            }
        })
    }

    pub fn convert_cfg(
        &self,
        name: &str,
        graph: cfg::Cfg<cfg::Label, cfg::StmtOrDecl>,
        store: cfg::DeclStmtStore,
        live_in: IndexSet<CDeclId>,
        cut_out_trailing_ret: bool,
    ) -> TranslationResult<Vec<Stmt>> {
        if self.tcfg.dump_function_cfgs {
            graph
                .dump_dot_graph(
                    &self.ast_context,
                    &store,
                    self.tcfg.dump_cfg_liveness,
                    self.tcfg.use_c_loop_info,
                    format!("{}_{}.dot", "cfg", name),
                )
                .expect("Failed to write CFG .dot file");
        }
        if self.tcfg.json_function_cfgs {
            graph
                .dump_json_graph(&store, format!("{}_{}.json", "cfg", name))
                .expect("Failed to write CFG .json file");
        }

        let (lifted_stmts, relooped) = cfg::relooper::reloop(
            graph,
            store,
            self.tcfg.simplify_structures,
            self.tcfg.use_c_loop_info,
            self.tcfg.use_c_multiple_info,
            live_in,
        );

        if self.tcfg.dump_structures {
            eprintln!("Relooped structures:");
            for s in &relooped {
                eprintln!("  {:#?}", s);
            }
        }

        let current_block_ident = self.renamer.borrow_mut().pick_name("current_block");
        let current_block = mk().ident_expr(&current_block_ident);
        let mut stmts: Vec<Stmt> = lifted_stmts;
        if cfg::structures::has_multiple(&relooped) {
            if self.tcfg.fail_on_multiple {
                panic!("Uses of `current_block' are illegal with `--fail-on-multiple'.");
            }

            let current_block_ty = if self.tcfg.debug_relooper_labels {
                mk().ref_lt_ty("static", mk().path_ty(vec!["str"]))
            } else {
                mk().path_ty(vec!["u64"])
            };

            let local = mk().local(
                mk().mutbl().ident_pat(current_block_ident),
                Some(current_block_ty),
                None as Option<Box<Expr>>,
            );
            stmts.push(mk().local_stmt(Box::new(local)))
        }

        stmts.extend(cfg::structures::structured_cfg(
            &relooped,
            &mut self.comment_store.borrow_mut(),
            current_block,
            self.tcfg.debug_relooper_labels,
            cut_out_trailing_ret,
        )?);
        Ok(stmts)
    }

    fn convert_function_body(
        &self,
        ctx: ExprContext,
        name: &str,
        body_ids: &[CStmtId],
        ret: cfg::ImplicitReturnType,
    ) -> TranslationResult<Vec<Stmt>> {
        // Function body scope
        self.with_scope(|| {
            let (graph, store) = cfg::Cfg::from_stmts(self, ctx, body_ids, ret)?;
            self.convert_cfg(name, graph, store, IndexSet::new(), true)
        })
    }

    /// Convert a C expression to a rust boolean expression
    pub fn convert_condition(
        &self,
        ctx: ExprContext,
        target: bool,
        cond_id: CExprId,
    ) -> TranslationResult<WithStmts<Box<Expr>>> {
        let ty_id = self.ast_context[cond_id]
            .kind
            .get_type()
            .ok_or_else(|| format_err!("bad condition type"))?;

        let null_pointer_case =
            |negated: bool, ptr: CExprId| -> TranslationResult<WithStmts<Box<Expr>>> {
                let val = self.convert_expr(ctx.used().decay_ref(), ptr)?;
                let ptr_type = self.ast_context[ptr]
                    .kind
                    .get_type()
                    .ok_or_else(|| format_err!("bad pointer type for condition"))?;
                Ok(val.map(|e| {
                    if self.ast_context.is_function_pointer(ptr_type) {
                        if negated {
                            mk().method_call_expr(e, "is_some", vec![] as Vec<Box<Expr>>)
                        } else {
                            mk().method_call_expr(e, "is_none", vec![] as Vec<Box<Expr>>)
                        }
                    } else {
                        let is_null = mk().method_call_expr(e, "is_null", vec![] as Vec<Box<Expr>>);
                        if negated {
                            mk().unary_expr(UnOp::Not(Default::default()), is_null)
                        } else {
                            is_null
                        }
                    }
                }))
            };

        match self.ast_context[cond_id].kind {
            CExprKind::Binary(_, c_ast::BinOp::EqualEqual, null_expr, ptr, _, _)
                if self.ast_context.is_null_expr(null_expr) =>
            {
                null_pointer_case(!target, ptr)
            }

            CExprKind::Binary(_, c_ast::BinOp::EqualEqual, ptr, null_expr, _, _)
                if self.ast_context.is_null_expr(null_expr) =>
            {
                null_pointer_case(!target, ptr)
            }

            CExprKind::Binary(_, c_ast::BinOp::NotEqual, null_expr, ptr, _, _)
                if self.ast_context.is_null_expr(null_expr) =>
            {
                null_pointer_case(target, ptr)
            }

            CExprKind::Binary(_, c_ast::BinOp::NotEqual, ptr, null_expr, _, _)
                if self.ast_context.is_null_expr(null_expr) =>
            {
                null_pointer_case(target, ptr)
            }

            CExprKind::Unary(_, c_ast::UnOp::Not, subexpr_id, _) => {
                self.convert_condition(ctx, !target, subexpr_id)
            }

            _ => {
                // DecayRef could (and probably should) be Default instead of Yes here; however, as noted
                // in https://github.com/rust-lang/rust/issues/53772, you cant compare a reference (lhs) to
                // a ptr (rhs) (even though the reverse works!). We could also be smarter here and just
                // specify Yes for that particular case, given enough analysis.
                let val = self.convert_expr(ctx.used().decay_ref(), cond_id)?;
                Ok(val.map(|e| self.match_bool(target, ty_id, e)))
            }
        }
    }

    /// Search for references to the given declaration in a value position
    /// inside the given expression. Uses of the declaration inside typeof
    /// operations are ignored because our translation will ignore them
    /// and use the computed types instead.
    fn has_decl_reference(&self, decl_id: CDeclId, expr_id: CExprId) -> bool {
        let mut iter = DFExpr::new(&self.ast_context, expr_id.into());
        while let Some(x) = iter.next() {
            match x {
                SomeId::Expr(e) => match self.ast_context[e].kind {
                    CExprKind::DeclRef(_, d, _) if d == decl_id => return true,
                    CExprKind::UnaryType(_, _, Some(_), _) => iter.prune(1),
                    _ => {}
                },
                SomeId::Type(t) => {
                    if let CTypeKind::TypeOfExpr(_) = self.ast_context[t].kind {
                        iter.prune(1);
                    }
                }
                _ => {}
            }
        }
        false
    }

    pub fn convert_decl_stmt_info(
        &self,
        ctx: ExprContext,
        decl_id: CDeclId,
    ) -> TranslationResult<cfg::DeclStmtInfo> {
        if let CDeclKind::Variable {
            ref ident,
            has_static_duration: true,
            is_externally_visible: false,
            is_defn: true,
            initializer,
            typ,
            ..
        } = self.ast_context.index(decl_id).kind
        {
            if self.static_initializer_is_uncompilable(initializer, typ) {
                let ident2 = self
                    .renamer
                    .borrow_mut()
                    .insert_root(decl_id, ident)
                    .ok_or_else(|| {
                        TranslationError::generic(
                            "Unable to rename function scoped static initializer",
                        )
                    })?;
                let ConvertedVariable { ty, mutbl: _, init } =
                    self.convert_variable(ctx.static_(), initializer, typ)?;
                let default_init = self.implicit_default_expr(typ.ctype, true)?.to_expr();
                let comment = String::from("// Initialized in run_static_initializers");
                let span = self
                    .comment_store
                    .borrow_mut()
                    .add_comments(&[comment])
                    .map(pos_to_span)
                    .unwrap_or(DUMMY_SP);
                let static_item = mk()
                    .span(span)
                    .mutbl()
                    .static_item(&ident2, ty, default_init);
                let mut init = init?;
                init.set_unsafe();
                let mut init = init.to_expr();

                self.add_static_initializer_to_section(&ident2, typ, &mut init)?;
                self.items.borrow_mut()[&self.main_file].add_item(static_item);

                return Ok(cfg::DeclStmtInfo::empty());
            }
        };

        match self.ast_context.index(decl_id).kind {
            CDeclKind::Variable {
                has_static_duration: false,
                has_thread_duration: false,
                is_externally_visible: false,
                is_defn,
                ref ident,
                initializer,
                typ,
                ..
            } => {
                assert!(
                    is_defn,
                    "Only local variable definitions should be extracted"
                );

                let rust_name = self
                    .renamer
                    .borrow_mut()
                    .insert(decl_id, ident)
                    .unwrap_or_else(|| panic!("Failed to insert variable '{}'", ident));

                if self.ast_context.is_va_list(typ.ctype) {
                    // translate `va_list` variables to `VaListImpl`s and omit the initializer.
                    let pat_mut = mk().set_mutbl("mut").ident_pat(rust_name);
                    let ty = {
                        let path = vec![self.std_or_core(), "ffi", "VaListImpl"];
                        mk().path_ty(mk().abs_path(path))
                    };
                    let local_mut = mk().local::<_, _, Box<Expr>>(pat_mut, Some(ty), None);

                    return Ok(cfg::DeclStmtInfo::new(
                        vec![],                                     // decl
                        vec![],                                     // assign
                        vec![mk().local_stmt(Box::new(local_mut))], // decl_and_assign
                    ));
                }

                let has_self_reference = if let Some(expr_id) = initializer {
                    self.has_decl_reference(decl_id, expr_id)
                } else {
                    false
                };

                let mut stmts = self.compute_variable_array_sizes(ctx, typ.ctype)?;

                let ConvertedVariable { ty, mutbl, init } =
                    self.convert_variable(ctx, initializer, typ)?;
                let mut init = init?;

                stmts.append(init.stmts_mut());
                let init = init.into_value();

                let zeroed = self.implicit_default_expr(typ.ctype, false)?;
                let zeroed = if ctx.is_const {
                    zeroed.to_unsafe_pure_expr()
                } else {
                    zeroed.to_pure_expr()
                }
                .expect("Expected decl initializer to not have any statements");
                let pat_mut = mk().set_mutbl("mut").ident_pat(rust_name.clone());
                let local_mut = mk().local(pat_mut, Some(ty.clone()), Some(zeroed));
                if has_self_reference {
                    let assign = mk().assign_expr(mk().ident_expr(rust_name), init);

                    let mut assign_stmts = stmts.clone();
                    assign_stmts.push(mk().semi_stmt(assign.clone()));

                    let mut decl_and_assign = vec![mk().local_stmt(Box::new(local_mut.clone()))];
                    decl_and_assign.append(&mut stmts);
                    decl_and_assign.push(mk().expr_stmt(assign));

                    Ok(cfg::DeclStmtInfo::new(
                        vec![mk().local_stmt(Box::new(local_mut))],
                        assign_stmts,
                        decl_and_assign,
                    ))
                } else {
                    let pat = mk().set_mutbl(mutbl).ident_pat(rust_name.clone());

                    let type_annotation = if self.tcfg.reduce_type_annotations
                        && !self.should_assign_type_annotation(typ.ctype, initializer)
                    {
                        None
                    } else {
                        Some(ty)
                    };

                    let local = mk().local(pat, type_annotation, Some(init.clone()));
                    let assign = mk().assign_expr(mk().ident_expr(rust_name), init);

                    let mut assign_stmts = stmts.clone();
                    assign_stmts.push(mk().semi_stmt(assign));

                    let mut decl_and_assign = stmts;
                    decl_and_assign.push(mk().local_stmt(Box::new(local)));

                    Ok(cfg::DeclStmtInfo::new(
                        vec![mk().local_stmt(Box::new(local_mut))],
                        assign_stmts,
                        decl_and_assign,
                    ))
                }
            }

            ref decl => {
                let inserted = if let Some(ident) = decl.get_name() {
                    self.renamer.borrow_mut().insert(decl_id, ident).is_some()
                } else {
                    false
                };

                // TODO: We need this because we can have multiple 'extern' decls of the same variable.
                //       When we do, we must make sure to insert into the renamer the first time, and
                //       then skip subsequent times.
                use CDeclKind::*;
                let skip = match decl {
                    Variable { .. } => !inserted,
                    Struct { .. } => true,
                    Union { .. } => true,
                    Enum { .. } => true,
                    Typedef { .. } => true,
                    _ => false,
                };

                if skip {
                    Ok(cfg::DeclStmtInfo::new(vec![], vec![], vec![]))
                } else {
                    use ConvertedDecl::*;
                    let items = match self.convert_decl(ctx, decl_id)? {
                        Item(item) => vec![item],
                        ForeignItem(item) => {
                            vec![mk().extern_("C").foreign_items(vec![item])]
                        }
                        Items(items) => items,
                        NoItem => return Ok(cfg::DeclStmtInfo::empty()),
                    };

                    let item_stmt = |item| mk().item_stmt(item);
                    Ok(cfg::DeclStmtInfo::new(
                        items.iter().cloned().map(item_stmt).collect(),
                        vec![],
                        items.into_iter().map(item_stmt).collect(),
                    ))
                }
            }
        }
    }

    fn should_assign_type_annotation(
        &self,
        ctypeid: CTypeId,
        initializer: Option<CExprId>,
    ) -> bool {
        let initializer_kind = initializer.map(|expr_id| &self.ast_context[expr_id].kind);

        // If the RHS is a func call, we should be able to skip type annotation
        // because we get a type from the function return type
        if let Some(CExprKind::Call(_, _, _)) = initializer_kind {
            return false;
        }

        use CTypeKind::*;
        match self.ast_context.resolve_type(ctypeid).kind {
            Pointer(CQualTypeId { ctype, .. }) => {
                match self.ast_context.resolve_type(ctype).kind {
                    Function(..) => {
                        // Fn pointers need to be type annotated if null
                        if initializer.is_none() {
                            return true;
                        }

                        // None assignments don't prove enough type information unless there are follow-up assignments
                        if let Some(CExprKind::ImplicitCast(_, _, CastKind::NullToPointer, _, _)) =
                            initializer_kind
                        {
                            return true;
                        }

                        // We could set this to false and skip non null fn ptr annotations. This will work
                        // 99% of the time, however there is a strange case where fn ptr comparisons
                        // complain PartialEq is not implemented for the type inferred function type,
                        // but the identical type that is explicitly defined doesn't seem to have that issue
                        // Probably a rustc bug. See https://github.com/rust-lang/rust/issues/53861
                        true
                    }
                    _ => {
                        // Non function null ptrs provide enough information to skip
                        // type annotations; ie `= 0 as *const MyStruct;`
                        if initializer.is_none() {
                            return false;
                        }

                        if let Some(CExprKind::ImplicitCast(_, _, cast_kind, _, _)) =
                            initializer_kind
                        {
                            match cast_kind {
                                CastKind::NullToPointer => return false,
                                CastKind::ConstCast => return true,
                                _ => {}
                            };
                        }

                        // ref decayed ptrs generally need a type annotation
                        if let Some(CExprKind::Unary(_, c_ast::UnOp::AddressOf, _, _)) =
                            initializer_kind
                        {
                            return true;
                        }

                        false
                    }
                }
            }
            // For some reason we don't seem to apply type suffixes when 0-initializing
            // so type annotation is need for 0-init ints and floats at the moment, but
            // they could be simplified in favor of type suffixes
            Bool | Char | SChar | Short | Int | Long | LongLong | UChar | UShort | UInt | ULong
            | ULongLong | LongDouble | Int128 | UInt128 => initializer.is_none(),
            Float | Double => initializer.is_none(),
            Struct(_) | Union(_) | Enum(_) => false,
            Function(..) => unreachable!("Can't have a function directly as a type"),
            Typedef(_) => unreachable!("Typedef should be expanded though resolve_type"),
            _ => true,
        }
    }

    fn convert_variable(
        &self,
        ctx: ExprContext,
        initializer: Option<CExprId>,
        typ: CQualTypeId,
    ) -> TranslationResult<ConvertedVariable> {
        let init = match initializer {
            Some(x) => self.convert_expr(ctx.used(), x),
            None => self.implicit_default_expr(typ.ctype, ctx.is_static),
        };

        // Variable declarations for variable-length arrays use the type of a pointer to the
        // underlying array element
        let ty = if let CTypeKind::VariableArray(mut elt, _) =
            self.ast_context.resolve_type(typ.ctype).kind
        {
            elt = self.variable_array_base_type(elt);
            let ty = self.convert_type(elt)?;
            mk().path_ty(vec![
                mk().path_segment_with_args("Vec", mk().angle_bracketed_args(vec![ty]))
            ])
        } else {
            self.convert_type(typ.ctype)?
        };

        let mutbl = if typ.qualifiers.is_const {
            Mutability::Immutable
        } else {
            Mutability::Mutable
        };

        Ok(ConvertedVariable {
            ty,
            mutbl,
            init,
        })
    }

    fn convert_type(&self, type_id: CTypeId) -> TranslationResult<Box<Type>> {
        if let Some(cur_file) = *self.cur_file.borrow() {
            self.import_type(type_id, cur_file);
        }
        self.type_converter
            .borrow_mut()
            .convert(&self.ast_context, type_id)
    }

    /// Construct an expression for a NULL at any type, including forward declarations,
    /// function pointers, and normal pointers.
    fn null_ptr(&self, type_id: CTypeId, is_static: bool) -> TranslationResult<Box<Expr>> {
        if self.ast_context.is_function_pointer(type_id) {
            return Ok(mk().path_expr(vec!["None"]));
        }

        let pointee = match self.ast_context.resolve_type(type_id).kind {
            CTypeKind::Pointer(pointee) => pointee,
            _ => return Err(TranslationError::generic("null_ptr requires a pointer")),
        };
        let ty = self.convert_type(type_id)?;
        let mut zero = mk().lit_expr(mk().int_unsuffixed_lit(0));
        if is_static && !pointee.qualifiers.is_const {
            let mut qtype = pointee;
            qtype.qualifiers.is_const = true;
            let ty_ = self
                .type_converter
                .borrow_mut()
                .convert_pointer(&self.ast_context, qtype)?;
            zero = mk().cast_expr(zero, ty_);
        }
        Ok(mk().cast_expr(zero, ty))
    }

    fn addr_lhs(
        &self,
        lhs: Box<Expr>,
        lhs_type: CQualTypeId,
        write: bool,
    ) -> TranslationResult<Box<Expr>> {
        let mutbl = if write {
            Mutability::Mutable
        } else {
            Mutability::Immutable
        };
        let addr_lhs = match *lhs {
            Expr::Unary(ExprUnary {
                op: UnOp::Deref(_),
                expr: e,
                ..
            }) => {
                if write == lhs_type.qualifiers.is_const {
                    let lhs_type = self.convert_type(lhs_type.ctype)?;
                    let ty = mk().set_mutbl(mutbl).ptr_ty(lhs_type);

                    mk().cast_expr(e, ty)
                } else {
                    e
                }
            }
            _ => {
                let addr_lhs = mk().set_mutbl(mutbl).addr_of_expr(lhs);

                let lhs_type = self.convert_type(lhs_type.ctype)?;
                let ty = mk().set_mutbl(mutbl).ptr_ty(lhs_type);

                mk().cast_expr(addr_lhs, ty)
            }
        };
<<<<<<< HEAD
=======
        Ok(addr_lhs)
    }

    /// Write to a `lhs` that is volatile
    pub fn volatile_write(
        &self,
        lhs: Box<Expr>,
        lhs_type: CQualTypeId,
        rhs: Box<Expr>,
    ) -> TranslationResult<Box<Expr>> {
        let addr_lhs = self.addr_lhs(lhs, lhs_type, true)?;
        let std_or_core = if self.tcfg.emit_no_std { "core" } else { "std" };
>>>>>>> 5d4e7a63

        Ok(mk().call_expr(
            mk().abs_path_expr(vec![self.std_or_core(), "ptr", "write_volatile"]),
            vec![addr_lhs, rhs],
        ))
    }

    /// Read from a `lhs` that is volatile
    pub fn volatile_read(
        &self,
        lhs: Box<Expr>,
        lhs_type: CQualTypeId,
    ) -> TranslationResult<Box<Expr>> {
<<<<<<< HEAD
        let addr_lhs = match **lhs {
            Expr::Unary(ExprUnary {
                op: UnOp::Deref(_),
                expr: ref e,
                ..
            }) => {
                if !lhs_type.qualifiers.is_const {
                    let lhs_type = self.convert_type(lhs_type.ctype)?;
                    let ty = mk().ptr_ty(lhs_type);

                    mk().cast_expr(e, ty)
                } else {
                    e.clone()
                }
            }
            _ => {
                let addr_lhs = mk().addr_of_expr(lhs);

                let lhs_type = self.convert_type(lhs_type.ctype)?;
                let ty = mk().ptr_ty(lhs_type);

                mk().cast_expr(addr_lhs, ty)
            }
        };
=======
        let addr_lhs = self.addr_lhs(lhs, lhs_type, false)?;
        let std_or_core = if self.tcfg.emit_no_std { "core" } else { "std" };
>>>>>>> 5d4e7a63

        // We explicitly annotate the type of pointer we're reading from
        // in order to avoid omitted bit-casts to const from causing the
        // wrong type to be inferred via the result of the pointer.
        let mut path_parts: Vec<PathSegment> = vec![];
        for elt in [self.std_or_core(), "ptr"] {
            path_parts.push(mk().path_segment(elt))
        }
        let elt_ty = self.convert_type(lhs_type.ctype)?;
        let ty_params = mk().angle_bracketed_args(vec![elt_ty]);
        let elt = mk().path_segment_with_args("read_volatile", ty_params);
        path_parts.push(elt);

        let read_volatile_expr = mk().abs_path_expr(path_parts);
        Ok(mk().call_expr(read_volatile_expr, vec![addr_lhs]))
    }

    // Compute the offset multiplier for variable length array indexing
    // Rust type: usize
    pub fn compute_size_of_expr(&self, type_id: CTypeId) -> Option<Box<Expr>> {
        match self.ast_context.resolve_type(type_id).kind {
            CTypeKind::VariableArray(elts, Some(counts)) => {
                let opt_esize = self.compute_size_of_expr(elts);
                let csize_name = self
                    .renamer
                    .borrow()
                    .get(&CDeclId(counts.0))
                    .expect("Failed to lookup VLA expression");
                let csize = mk().path_expr(vec![csize_name]);

                let val = match opt_esize {
                    None => csize,
                    Some(esize) => mk().binary_expr(BinOp::Mul(Default::default()), csize, esize),
                };
                Some(val)
            }
            _ => None,
        }
    }

    /// Variable element arrays are represented by a flat array of non-variable-length array
    /// elements. This function traverses potentially multiple levels of variable-length array
    /// to find the underlying element type.
    fn variable_array_base_type(&self, mut elt: CTypeId) -> CTypeId {
        while let CTypeKind::VariableArray(elt_, _) = self.ast_context.resolve_type(elt).kind {
            elt = elt_;
        }
        elt
    }

    /// This generates variables that store the computed sizes of the variable-length arrays in
    /// the given type.
    pub fn compute_variable_array_sizes(
        &self,
        ctx: ExprContext,
        mut type_id: CTypeId,
    ) -> TranslationResult<Vec<Stmt>> {
        let mut stmts = vec![];

        loop {
            match self.ast_context.resolve_type(type_id).kind {
                CTypeKind::Pointer(elt) => type_id = elt.ctype,
                CTypeKind::ConstantArray(elt, _) => type_id = elt,
                CTypeKind::VariableArray(elt, Some(expr_id)) => {
                    type_id = elt;

                    // Convert this expression
                    let expr = self.convert_expr(ctx.used(), expr_id)?.and_then(|expr| {
                        let name = self
                            .renamer
                            .borrow_mut()
                            .insert(CDeclId(expr_id.0), "vla")
                            .unwrap(); // try using declref name?
                                       // TODO: store the name corresponding to expr_id

                        let local = mk().local(
                            mk().ident_pat(name),
                            None as Option<Box<Type>>,
                            Some(mk().cast_expr(expr, mk().path_ty(vec!["usize"]))),
                        );

                        let res: TranslationResult<WithStmts<()>> =
                            Ok(WithStmts::new(vec![mk().local_stmt(Box::new(local))], ()));
                        res
                    })?;

                    stmts.extend(expr.into_stmts());
                }
                _ => break,
            }
        }

        Ok(stmts)
    }

    // Compute the size of a type
    // Rust type: usize
    pub fn compute_size_of_type(
        &self,
        ctx: ExprContext,
        type_id: CTypeId,
    ) -> TranslationResult<WithStmts<Box<Expr>>> {
        if let CTypeKind::VariableArray(elts, len) = self.ast_context.resolve_type(type_id).kind {
            let len = len.expect("Sizeof a VLA type with count expression omitted");

            let elts = self.compute_size_of_type(ctx, elts)?;
            return elts.and_then(|lhs| {
                let len = self.convert_expr(ctx.used().not_static(), len)?;
                Ok(len.map(|len| {
                    let rhs = cast_int(len, "usize", true);
                    mk().binary_expr(BinOp::Mul(Default::default()), lhs, rhs)
                }))
            });
        }
        let ty = self.convert_type(type_id)?;
        self.compute_size_of_ty(ty)
    }

    fn compute_size_of_ty(&self, ty: Box<Type>) -> TranslationResult<WithStmts<Box<Expr>>> {
        let name = "size_of";
        let params = mk().angle_bracketed_args(vec![ty]);
        let path = vec![
            mk().path_segment(self.std_or_core()),
            mk().path_segment("mem"),
            mk().path_segment_with_args(name, params),
        ];
        let call = mk().call_expr(mk().abs_path_expr(path), vec![] as Vec<Box<Expr>>);

        Ok(WithStmts::new_val(call))
    }

    pub fn compute_align_of_type(
        &self,
        mut type_id: CTypeId,
        preferred: bool,
    ) -> TranslationResult<WithStmts<Box<Expr>>> {
        type_id = self.variable_array_base_type(type_id);

        let ty = self.convert_type(type_id)?;
        let tys = vec![ty];
        let mut path = vec![];
        if self.tcfg.emit_no_std {
            path.push(mk().path_segment("core"));
        } else {
            path.push(mk().path_segment("std"));
        }
        if preferred {
            self.use_feature("core_intrinsics");
            path.push(mk().path_segment("intrinsics"));
            path.push(mk().path_segment_with_args("pref_align_of", mk().angle_bracketed_args(tys)));
        } else {
            path.push(mk().path_segment("mem"));
            path.push(mk().path_segment_with_args("align_of", mk().angle_bracketed_args(tys)));
        }
        let call = mk().call_expr(mk().abs_path_expr(path), vec![] as Vec<Box<Expr>>);
        Ok(WithStmts::new_val(call))
    }

    fn convert_exprs(
        &self,
        ctx: ExprContext,
        exprs: &[CExprId],
    ) -> TranslationResult<WithStmts<Vec<Box<Expr>>>> {
        exprs
            .iter()
            .map(|arg| self.convert_expr(ctx, *arg))
            .collect()
    }

    /// Translate a C expression into a Rust one, possibly collecting side-effecting statements
    /// to run before the expression.
    ///
    /// The `use_` argument informs us how the C expression we are translating is used in the C
    /// program. See `ExprUse` for more information.
    ///
    /// In the case that `use_` is unused, all side-effecting components will be in the
    /// `stmts` field of the output and it is expected that the `val` field of the output will be
    /// ignored.
    pub fn convert_expr(
        &self,
        mut ctx: ExprContext,
        expr_id: CExprId,
    ) -> TranslationResult<WithStmts<Box<Expr>>> {
        let Located {
            loc: src_loc,
            kind: expr_kind,
        } = &self.ast_context[expr_id];

        trace!(
            "Converting expr {:?}: {:?}",
            expr_id,
            self.ast_context[expr_id]
        );

        if self.tcfg.translate_const_macros {
            if let Some(converted) = self.convert_macro_expansion(ctx, expr_id)? {
                return Ok(converted);
            }
        }

        if self.tcfg.translate_fn_macros {
            let text = self.ast_context.macro_expansion_text.get(&expr_id);
            if let Some(converted) = text.and_then(|text| self.convert_macro_invocation(ctx, text))
            {
                return Ok(converted);
            }
        }

        use CExprKind::*;
        match *expr_kind {
            DesignatedInitExpr(..) => {
                Err(TranslationError::generic("Unexpected designated init expr"))
            }
            BadExpr => Err(TranslationError::generic(
                "convert_expr: expression kind not supported",
            )),
            ShuffleVector(_, ref child_expr_ids) => self
                .convert_shuffle_vector(ctx, child_expr_ids)
                .map_err(|e| {
                    TranslationError::new(
                        self.ast_context.display_loc(src_loc),
                        e.context(TranslationErrorKind::OldLLVMSimd),
                    )
                }),
            ConvertVector(..) => Err(TranslationError::generic("convert vector not supported")),

            UnaryType(_ty, kind, opt_expr, arg_ty) => {
                let result = match kind {
                    UnTypeOp::SizeOf => match opt_expr {
                        None => self.compute_size_of_type(ctx, arg_ty.ctype)?,
                        Some(_) => {
                            let inner = self.variable_array_base_type(arg_ty.ctype);
                            let inner_size = self.compute_size_of_type(ctx, inner)?;

                            if let Some(sz) = self.compute_size_of_expr(arg_ty.ctype) {
                                inner_size.map(|x| {
                                    mk().binary_expr(BinOp::Mul(Default::default()), sz, x)
                                })
                            } else {
                                // Otherwise, use the pointer and make a deref of a pointer offset expression
                                inner_size
                            }
                        }
                    },
                    UnTypeOp::AlignOf => self.compute_align_of_type(arg_ty.ctype, false)?,
                    UnTypeOp::PreferredAlignOf => self.compute_align_of_type(arg_ty.ctype, true)?,
                };

                Ok(result.map(|x| mk().cast_expr(x, mk().path_ty(vec!["libc", "c_ulong"]))))
            }

            ConstantExpr(_ty, child, value) => {
                if let Some(constant) = value {
                    self.convert_constant(constant).map(WithStmts::new_val)
                } else {
                    self.convert_expr(ctx, child)
                }
            }

            DeclRef(qual_ty, decl_id, lrvalue) => {
                let decl = &self
                    .ast_context
                    .get_decl(&decl_id)
                    .ok_or_else(|| format_err!("Missing declref {:?}", decl_id))?
                    .kind;
                if ctx.is_const {
                    if let CDeclKind::Variable {
                        has_static_duration: true,
                        ..
                    } = decl
                    {
                        return Err(format_translation_err!(
                            self.ast_context.display_loc(src_loc),
                            "Cannot refer to static duration variable in a const expression",
                        ));
                    }
                }

                let varname = decl.get_name().expect("expected variable name").to_owned();
                let rustname = self
                    .renamer
                    .borrow_mut()
                    .get(&decl_id)
                    .ok_or_else(|| format_err!("name not declared: '{}'", varname))?;

                // Import the referenced global decl into our submodule
                if self.tcfg.reorganize_definitions {
                    if let Some(cur_file) = self.cur_file.borrow().as_ref() {
                        self.add_import(*cur_file, decl_id, &rustname);
                        // match decl {
                        //     CDeclKind::Variable { is_defn: false, .. } => {}
                        //     _ => self.add_import(cur_file, decl_id, &rustname),
                        // }
                    }
                }

                let mut val = mk().path_expr(vec![rustname]);

                // If the variable is volatile and used as something that isn't an LValue, this
                // constitutes a volatile read.
                if lrvalue.is_rvalue() && qual_ty.qualifiers.is_volatile {
                    val = self.volatile_read(val, qual_ty)?;
                }

                // If the variable is actually an `EnumConstant`, we need to add a cast to the
                // expected integral type. When modifying this, look at `Translation::enum_cast` -
                // this function assumes `DeclRef`'s to `EnumConstants`'s will translate to casts.
                if let &CDeclKind::EnumConstant { .. } = decl {
                    let ty = self.convert_type(qual_ty.ctype)?;
                    val = mk().cast_expr(val, ty);
                }

                // Most references to the va_list should refer to the VaList
                // type, not VaListImpl
                if !ctx.expecting_valistimpl && self.ast_context.is_va_list(qual_ty.ctype) {
                    val = mk().method_call_expr(val, "as_va_list", Vec::<Box<Expr>>::new());
                }

                // If we are referring to a function and need its address, we
                // need to cast it to fn() to ensure that it has a real address.
                let mut set_unsafe = false;
                if ctx.needs_address() {
                    if let &CDeclKind::Function { ref parameters, .. } = decl {
                        let ty = self.convert_type(qual_ty.ctype)?;
                        let actual_ty = self
                            .type_converter
                            .borrow_mut()
                            .knr_function_type_with_parameters(
                                &self.ast_context,
                                qual_ty.ctype,
                                parameters,
                            )?;
                        if let Some(actual_ty) = actual_ty {
                            // If we're casting a concrete function to
                            // a K&R function pointer type, use transmute
                            if let Some(cur_file) = *self.cur_file.borrow() {
                                self.import_type(qual_ty.ctype, cur_file);
                            }
                            val = transmute_expr(actual_ty, ty, val, self.tcfg.emit_no_std);
                            set_unsafe = true;
                        } else {
                            val = mk().cast_expr(val, ty);
                        }
                    }
                }

                if let CTypeKind::VariableArray(..) =
                    self.ast_context.resolve_type(qual_ty.ctype).kind
                {
                    val = mk().method_call_expr(val, "as_mut_ptr", vec![] as Vec<Box<Expr>>);
                }

                let mut res = WithStmts::new_val(val);
                res.merge_unsafe(set_unsafe);
                Ok(res)
            }

            OffsetOf(ty, ref kind) => match kind {
                OffsetOfKind::Constant(val) => Ok(WithStmts::new_val(self.mk_int_lit(
                    ty,
                    *val,
                    IntBase::Dec,
                )?)),
                OffsetOfKind::Variable(qty, field_id, expr_id) => {
                    self.use_crate(ExternCrate::Memoffset);

                    // Struct Type
                    let decl_id = {
                        let kind = match self.ast_context[qty.ctype].kind {
                            CTypeKind::Elaborated(ty_id) => &self.ast_context[ty_id].kind,
                            ref kind => kind,
                        };

                        kind.as_decl_or_typedef()
                            .expect("Did not find decl_id for offsetof struct")
                    };
                    let name = self.resolve_decl_inner_name(decl_id);
                    let ty_ident = mk().ident(name);

                    // Field name
                    let field_name = self
                        .type_converter
                        .borrow()
                        .resolve_field_name(None, *field_id)
                        .expect("Did not find name for offsetof struct field");
                    let field_ident = mk().ident(field_name);

                    // Index Expr
                    let expr = self
                        .convert_expr(ctx, *expr_id)?
                        .to_pure_expr()
                        .ok_or_else(|| {
                            format_err!("Expected Variable offsetof to be a side-effect free")
                        })?;
                    let expr = mk().cast_expr(expr, mk().ident_ty("usize"));
                    use syn::__private::ToTokens;
                    let index_expr = expr.to_token_stream();

                    // offset_of!(Struct, field[expr as usize]) as ty
                    let macro_body = vec![
                        TokenTree::Ident(ty_ident),
                        TokenTree::Punct(Punct::new(',', Alone)),
                        TokenTree::Ident(field_ident),
                        TokenTree::Group(proc_macro2::Group::new(
                            proc_macro2::Delimiter::Bracket,
                            index_expr,
                        )),
                    ];
                    let path = mk().path("offset_of");
                    let mac = mk().mac_expr(mk().mac(
                        path,
                        macro_body,
                        MacroDelimiter::Paren(Default::default()),
                    ));

                    // Cast type
                    let cast_ty = self.convert_type(ty.ctype)?;
                    let cast_expr = mk().cast_expr(mac, cast_ty);

                    Ok(WithStmts::new_val(cast_expr))
                }
            },

            Literal(ty, ref kind) => self.convert_literal(ctx, ty, kind),

            ImplicitCast(ty, expr, kind, opt_field_id, _)
            | ExplicitCast(ty, expr, kind, opt_field_id, _) => {
                let is_explicit = matches!(expr_kind, CExprKind::ExplicitCast(..));
                // A reference must be decayed if a bitcast is required. Const casts in
                // LLVM 8 are now NoOp casts, so we need to include it as well.
                match kind {
                    CastKind::BitCast | CastKind::PointerToIntegral | CastKind::NoOp => {
                        ctx.decay_ref = DecayRef::Yes
                    }
                    CastKind::FunctionToPointerDecay | CastKind::BuiltinFnToFnPtr => {
                        ctx.needs_address = true;
                    }
                    _ => {}
                }

                let source_ty = self.ast_context[expr]
                    .kind
                    .get_qual_type()
                    .ok_or_else(|| format_err!("bad source type"))?;

                let val = if is_explicit {
                    let stmts = self.compute_variable_array_sizes(ctx, ty.ctype)?;
                    let mut val = self.convert_expr(ctx, expr)?;
                    val.prepend_stmts(stmts);
                    val
                } else {
                    self.convert_expr(ctx, expr)?
                };
                // Shuffle Vector "function" builtins will add a cast to the output of the
                // builtin call which is unnecessary for translation purposes
                if self.casting_simd_builtin_call(expr, is_explicit, kind) {
                    return Ok(val);
                }
                self.convert_cast(
                    ctx,
                    ConvertCastArgs {
                        source_ty,
                        ty,
                        val,
                        expr: Some(expr),
                        kind: Some(kind),
                        opt_field_id,
                    },
                )
            }

            Unary(type_id, op, arg, lrvalue) => {
                self.convert_unary_operator(ctx, op, type_id, arg, lrvalue)
            }

            Conditional(_, cond, lhs, rhs) => {
                if ctx.is_const {
                    return Err(format_translation_err!(
                        self.ast_context.display_loc(src_loc),
                        "Constants cannot contain ternary expressions in Rust",
                    ));
                }
                let cond = self.convert_condition(ctx, true, cond)?;

                let lhs = self.convert_expr(ctx, lhs)?;
                let rhs = self.convert_expr(ctx, rhs)?;

                if ctx.is_unused() {
                    let is_unsafe = lhs.is_unsafe() || rhs.is_unsafe();
                    let then: Box<Block> = mk().block(lhs.into_stmts());
                    let els: Box<Expr> = mk().block_expr(mk().block(rhs.into_stmts()));

                    let mut res = cond.and_then(|c| -> TranslationResult<_> {
                        Ok(WithStmts::new(
                            vec![mk().semi_stmt(mk().ifte_expr(c, then, Some(els)))],
                            self.panic_or_err("Conditional expression is not supposed to be used"),
                        ))
                    })?;
                    res.merge_unsafe(is_unsafe);
                    Ok(res)
                } else {
                    let then: Box<Block> = lhs.to_block();
                    let els: Box<Expr> = rhs.to_expr();

                    Ok(cond.map(|c| {
                        let ifte_expr = mk().ifte_expr(c, then, Some(els));

                        if ctx.ternary_needs_parens {
                            mk().paren_expr(ifte_expr)
                        } else {
                            ifte_expr
                        }
                    }))
                }
            }

            BinaryConditional(ty, lhs, rhs) => {
                if ctx.is_unused() {
                    let mut lhs = self.convert_condition(ctx, false, lhs)?;
                    let rhs = self.convert_expr(ctx, rhs)?;
                    lhs.merge_unsafe(rhs.is_unsafe());

                    lhs.and_then(|val| {
                        Ok(WithStmts::new(
                            vec![mk().semi_stmt(mk().ifte_expr(
                                val,
                                mk().block(rhs.into_stmts()),
                                None as Option<Box<Expr>>,
                            ))],
                            self.panic_or_err(
                                "Binary conditional expression is not supposed to be used",
                            ),
                        ))
                    })
                } else {
                    self.name_reference_write_read(ctx, lhs)?.result_map(
                        |NamedReference {
                             rvalue: lhs_val, ..
                         }| {
                            let cond = self.match_bool(true, ty.ctype, lhs_val.clone());
                            let ite = mk().ifte_expr(
                                cond,
                                mk().block(vec![mk().expr_stmt(lhs_val)]),
                                Some(self.convert_expr(ctx, rhs)?.to_expr()),
                            );
                            Ok(ite)
                        },
                    )
                }
            }

            Binary(type_id, op, lhs, rhs, opt_lhs_type_id, opt_res_type_id) => self
                .convert_binary_expr(
                    ctx,
                    ConvertBinaryExprArgs {
                        type_id,
                        op,
                        lhs,
                        rhs,
                        opt_lhs_type_id,
                        opt_res_type_id,
                    },
                )
                .map_err(|e| e.add_loc(self.ast_context.display_loc(src_loc))),

            ArraySubscript(_, ref lhs, ref rhs, _) => {
                let lhs_node = &self.ast_context.index(*lhs).kind;
                let rhs_node = &self.ast_context.index(*rhs).kind;

                let lhs_node_type = lhs_node
                    .get_type()
                    .ok_or_else(|| format_err!("lhs node bad type"))?;
                let lhs_node_kind = &self.ast_context.resolve_type(lhs_node_type).kind;
                let lhs_is_indexable = lhs_node_kind.is_pointer() || lhs_node_kind.is_vector();

                // From here on in, the LHS is the pointer/array and the RHS the index
                let (lhs, rhs, lhs_node) = if lhs_is_indexable {
                    (lhs, rhs, lhs_node)
                } else {
                    (rhs, lhs, rhs_node)
                };

                let lhs_node_type = lhs_node
                    .get_type()
                    .ok_or_else(|| format_err!("lhs node bad type"))?;
                if self
                    .ast_context
                    .resolve_type(lhs_node_type)
                    .kind
                    .is_vector()
                {
                    return Err(TranslationError::new(
                        self.ast_context.display_loc(src_loc),
                        err_msg("Attempting to index a vector type")
                            .context(TranslationErrorKind::OldLLVMSimd),
                    ));
                }

                let rhs = self.convert_expr(ctx.used(), *rhs)?;
                rhs.and_then(|rhs| {
                    let simple_index_array = if ctx.needs_address() {
                        // We can't necessarily index into an array if we're using
                        // that element to compute an address.
                        None
                    } else {
                        match lhs_node {
                            &CExprKind::ImplicitCast(
                                _,
                                arr,
                                CastKind::ArrayToPointerDecay,
                                _,
                                _,
                            ) => {
                                match self.ast_context[arr].kind {
                                    CExprKind::Member(_, _, field_decl, _, _)
                                        if self
                                            .potential_flexible_array_members
                                            .borrow()
                                            .contains(&field_decl) =>
                                    {
                                        None
                                    }
                                    ref kind => {
                                        let arr_type = kind
                                            .get_type()
                                            .ok_or_else(|| format_err!("bad arr type"))?;
                                        match self.ast_context.resolve_type(arr_type).kind {
                                            // These get translated to 0-element arrays, this avoids the bounds check
                                            // that using an array subscript in Rust would cause
                                            CTypeKind::IncompleteArray(_) => None,
                                            _ => Some(arr),
                                        }
                                    }
                                }
                            }
                            _ => None,
                        }
                    };

                    if let Some(arr) = simple_index_array {
                        // If the LHS just underwent an implicit cast from array to pointer, bypass that
                        // to make an actual Rust indexing operation

                        let t = self.ast_context[arr]
                            .kind
                            .get_type()
                            .ok_or_else(|| format_err!("bad arr type"))?;
                        let var_elt_type_id = match self.ast_context.resolve_type(t).kind {
                            CTypeKind::ConstantArray(..) => None,
                            CTypeKind::IncompleteArray(..) => None,
                            CTypeKind::VariableArray(elt, _) => Some(elt),
                            ref other => panic!("Unexpected array type {:?}", other),
                        };

                        let lhs = self.convert_expr(ctx.used(), arr)?;
                        Ok(lhs.map(|lhs| {
                            // stmts.extend(lhs.stmts_mut());
                            // is_unsafe = is_unsafe || lhs.is_unsafe();

                            // Don't dereference the offset if we're still within the variable portion
                            if let Some(elt_type_id) = var_elt_type_id {
                                let mul = self.compute_size_of_expr(elt_type_id);
                                pointer_offset(lhs, rhs, mul, false, true)
                            } else {
                                mk().index_expr(lhs, cast_int(rhs, "usize", false))
                            }
                        }))
                    } else {
                        // LHS must be ref decayed for the offset method call's self param
                        let lhs = self.convert_expr(ctx.used().decay_ref(), *lhs)?;
                        lhs.result_map(|lhs| {
                            // stmts.extend(lhs.stmts_mut());
                            // is_unsafe = is_unsafe || lhs.is_unsafe();

                            let lhs_type_id = lhs_node
                                .get_type()
                                .ok_or_else(|| format_err!("bad lhs type"))?;

                            // Determine the type of element being indexed
                            let pointee_type_id =
                                match self.ast_context.resolve_type(lhs_type_id).kind {
                                    CTypeKind::Pointer(pointee_id) => pointee_id,
                                    _ => {
                                        return Err(format_err!(
                                            "Subscript applied to non-pointer: {:?}",
                                            lhs
                                        )
                                        .into())
                                    }
                                };

                            let mul = self.compute_size_of_expr(pointee_type_id.ctype);
                            Ok(pointer_offset(lhs, rhs, mul, false, true))
                        })
                    }
                })
            }

            Call(call_expr_ty, func, ref args) => {
                let fn_ty =
                    self.ast_context
                        .get_pointee_qual_type(
                            self.ast_context[func].kind.get_type().ok_or_else(|| {
                                format_err!("Invalid callee expression {:?}", func)
                            })?,
                        )
                        .map(|ty| &self.ast_context.resolve_type(ty.ctype).kind);
                let is_variadic = match fn_ty {
                    Some(CTypeKind::Function(_, _, is_variadic, _, _)) => *is_variadic,
                    _ => false,
                };
                let func = match self.ast_context[func].kind {
                    // Direct function call
                    CExprKind::ImplicitCast(_, fexp, CastKind::FunctionToPointerDecay, _, _)
                        // Only a direct function call with pointer decay if the
                        // callee is a declref
                        if matches!(self.ast_context[fexp].kind, CExprKind::DeclRef(..)) =>
                    {
                        self.convert_expr(ctx.used(), fexp)?
                    }

                    // Builtin function call
                    CExprKind::ImplicitCast(_, fexp, CastKind::BuiltinFnToFnPtr, _, _) => {
                        return self.convert_builtin(ctx, fexp, args)
                    }

                    // Function pointer call
                    _ => {
                        let callee = self.convert_expr(ctx.used(), func)?;
                        let make_fn_ty = |ret_ty: Box<Type>| {
                            let ret_ty = match *ret_ty {
                                Type::Tuple(TypeTuple {elems: ref v, ..}) if v.is_empty() => ReturnType::Default,
                                _ => ReturnType::Type(Default::default(), ret_ty),
                            };
                            let bare_ty : (Vec<BareFnArg>, Option<Variadic>, ReturnType) = (
                                vec![mk().bare_arg(mk().infer_ty(), None::<Box<Ident>>); args.len()],
                                None,
                                ret_ty
                            );
                            let bare_ty = Box::new(bare_ty);
                            mk().barefn_ty(bare_ty)
                        };
                        match fn_ty {
                            Some(CTypeKind::Function(ret_ty, _, _, _, false)) => {
                                // K&R function pointer without arguments
                                let ret_ty = self.convert_type(ret_ty.ctype)?;
                                let target_ty = make_fn_ty(ret_ty);
                                callee.map(|fn_ptr| {
                                    let fn_ptr = unwrap_function_pointer(fn_ptr);
                                    transmute_expr(mk().infer_ty(), target_ty, fn_ptr, self.tcfg.emit_no_std)
                                })
                            }
                            None => {
                                // We have to infer the return type from our expression type
                                let ret_ty = self.convert_type(call_expr_ty.ctype)?;
                                let target_ty = make_fn_ty(ret_ty);
                                callee.map(|fn_ptr| {
                                    transmute_expr(mk().infer_ty(), target_ty, fn_ptr, self.tcfg.emit_no_std)
                                })
                            }
                            Some(_) => {
                                // Normal function pointer
                                callee.map(unwrap_function_pointer)
                            }
                        }
                    }
                };

                let call = func.and_then(|func| {
                    // We want to decay refs only when function is variadic
                    ctx.decay_ref = DecayRef::from(is_variadic);

                    let args = self.convert_exprs(ctx.used(), args)?;

                    let res: TranslationResult<_> = Ok(args.map(|args| mk().call_expr(func, args)));
                    res
                })?;

                self.convert_side_effects_expr(
                    ctx,
                    call,
                    "Function call expression is not supposed to be used",
                )
            }

            Member(qual_ty, expr, decl, kind, _) => {
                if ctx.is_unused() {
                    self.convert_expr(ctx, expr)
                } else {
                    let mut val = match kind {
                        MemberKind::Dot => self.convert_expr(ctx, expr)?,
                        MemberKind::Arrow => {
                            if let CExprKind::Unary(_, c_ast::UnOp::AddressOf, subexpr_id, _) =
                                self.ast_context[expr].kind
                            {
                                // Special-case the `(&x)->field` pattern
                                // Convert it directly into `x.field`
                                self.convert_expr(ctx, subexpr_id)?
                            } else {
                                let val = self.convert_expr(ctx, expr)?;
                                val.map(|v| mk().unary_expr(UnOp::Deref(Default::default()), v))
                            }
                        }
                    };

                    let record_id = self.ast_context.parents[&decl];
                    if self.ast_context.has_inner_struct_decl(record_id) {
                        // The structure is split into an outer and an inner,
                        // so we need to go through the outer structure to the inner one
                        val = val.map(|v| mk().anon_field_expr(v, 0));
                    };

                    let field_name = self
                        .type_converter
                        .borrow()
                        .resolve_field_name(None, decl)
                        .unwrap();
                    let is_bitfield = match &self.ast_context[decl].kind {
                        CDeclKind::Field { bitfield_width, .. } => bitfield_width.is_some(),
                        _ => unreachable!("Found a member which is not a field"),
                    };
                    if is_bitfield {
                        // Convert a bitfield member one of four ways:
                        // A) bf.a()
                        // B) (*bf).a()
                        // C) bf
                        // D) (*bf)
                        //
                        // The first two are when we know this bitfield member is going to be read
                        // from (default), possibly requiring a dereference first. The latter two
                        // are generated when we are expecting to require a write, which will need
                        // to make a method call with some input which we do not yet have access
                        // to and will have to be handled elsewhere, IE `bf.set_a(1)`
                        if !ctx.is_bitfield_write {
                            // Cases A and B above
                            val = val.map(|v| {
                                mk().method_call_expr(v, field_name, vec![] as Vec<Box<Expr>>)
                            });
                        }
                    } else {
                        val = val.map(|v| mk().field_expr(v, field_name));
                    };

                    // Most references to the va_list should refer to the VaList
                    // type, not VaListImpl
                    if !ctx.expecting_valistimpl && self.ast_context.is_va_list(qual_ty.ctype) {
                        val = val.map(|v| {
                            mk().method_call_expr(v, "as_va_list", Vec::<Box<Expr>>::new())
                        });
                    }

                    Ok(val)
                }
            }

            Paren(_, val) => self.convert_expr(ctx, val),

            CompoundLiteral(_, val) => self.convert_expr(ctx, val),

            InitList(ty, ref ids, opt_union_field_id, _) => {
                self.convert_init_list(ctx, ty, ids, opt_union_field_id)
            }

            ImplicitValueInit(ty) => self.implicit_default_expr(ty.ctype, ctx.is_static),

            Predefined(_, val_id) => self.convert_expr(ctx, val_id),

            Statements(_, compound_stmt_id) => {
                self.convert_statement_expression(ctx, compound_stmt_id)
            }

            VAArg(ty, val_id) => self.convert_vaarg(ctx, ty, val_id),

            Choose(_, _cond, lhs, rhs, is_cond_true) => {
                let chosen_expr = if is_cond_true {
                    self.convert_expr(ctx, lhs)?
                } else {
                    self.convert_expr(ctx, rhs)?
                };

                // TODO: Support compile-time choice between lhs and rhs based on cond.

                // From Clang Expr.h
                // ChooseExpr - GNU builtin-in function __builtin_choose_expr.
                // This AST node is similar to the conditional operator (?:) in C, with
                // the following exceptions:
                // - the test expression must be a integer constant expression.
                // - the expression returned acts like the chosen subexpression in every
                //   visible way: the type is the same as that of the chosen subexpression,
                //   and all predicates (whether it's an l-value, whether it's an integer
                //   constant expression, etc.) return the same result as for the chosen
                //   sub-expression.

                Ok(chosen_expr)
            }

            Atomic {
                ref name,
                ptr,
                order,
                val1,
                order_fail,
                val2,
                weak,
                ..
            } => self.convert_atomic(
                ctx,
                ConvertAtomicArgs {
                    name,
                    ptr_id: ptr,
                    order_id: order,
                    val1_id: val1,
                    order_fail_id: order_fail,
                    val2_id: val2,
                    weak_id: weak,
                },
            ),
        }
    }

    pub fn convert_constant(&self, constant: ConstIntExpr) -> TranslationResult<Box<Expr>> {
        let expr = match constant {
            ConstIntExpr::U(n) => mk().lit_expr(mk().int_unsuffixed_lit(n as u128)),

            ConstIntExpr::I(n) if n >= 0 => mk().lit_expr(mk().int_unsuffixed_lit(n as u128)),

            ConstIntExpr::I(n) => mk().unary_expr(
                UnOp::Neg(Default::default()),
                mk().lit_expr(mk().int_unsuffixed_lit((-n) as u128)),
            ),
        };
        Ok(expr)
    }

    fn convert_macro_expansion(
        &self,
        ctx: ExprContext,
        expr_id: CExprId,
    ) -> TranslationResult<Option<WithStmts<Box<Expr>>>> {
        if let Some(macs) = self.ast_context.macro_invocations.get(&expr_id) {
            // Find the first macro after the macro we're currently
            // expanding, if any.
            if let Some(macro_id) = macs
                .splitn(2, |macro_id| ctx.expanding_macro(macro_id))
                .last()
                .unwrap()
                .first()
            {
                trace!("  found macro expansion: {:?}", macro_id);
                // Ensure that we've converted this macro and that it has a
                // valid definition
                let expansion = self.macro_expansions.borrow().get(macro_id).cloned();
                let macro_ty = match expansion {
                    // expansion exists
                    Some(Some(expansion)) => expansion.ty,

                    // expansion wasn't possible
                    Some(None) => return Ok(None),

                    // We haven't tried to expand it yet
                    None => {
                        self.convert_decl(ctx, *macro_id)?;
                        if let Some(Some(expansion)) = self.macro_expansions.borrow().get(macro_id)
                        {
                            expansion.ty
                        } else {
                            return Ok(None);
                        }
                    }
                };
                let rustname = self
                    .renamer
                    .borrow_mut()
                    .get(macro_id)
                    .ok_or_else(|| format_err!("Macro name not declared"))?;

                if let Some(cur_file) = self.cur_file.borrow().as_ref() {
                    self.add_import(*cur_file, *macro_id, &rustname);
                }

                let val = WithStmts::new_val(mk().path_expr(vec![rustname]));

                let expr_kind = &self.ast_context[expr_id].kind;
                if let Some(expr_ty) = expr_kind.get_qual_type() {
                    return self
                        .convert_cast(
                            ctx,
                            ConvertCastArgs {
                                source_ty: CQualTypeId::new(macro_ty),
                                ty: expr_ty,
                                val,
                                expr: None,
                                kind: None,
                                opt_field_id: None,
                            },
                        )
                        .map(Some);
                } else {
                    return Ok(Some(val));
                }

                // TODO: May need to handle volatile reads here, see
                // DeclRef below
            }
        }

        Ok(None)
    }

    fn convert_macro_invocation(
        &self,
        _ctx: ExprContext,
        text: &str,
    ) -> Option<WithStmts<Box<Expr>>> {
        let mut split = text.splitn(2, '(');
        let ident = split.next()?;
        let args = split.next()?.trim_end_matches(')');

        let ts: TokenStream = syn::parse_str(args).ok()?;
        Some(WithStmts::new_val(mk().mac_expr(mk().mac(
            ident,
            ts,
            MacroDelimiter::Paren(Default::default()),
        ))))
    }

    /// If `ctx` is unused, convert `expr` to a semi statement, otherwise return
    /// `expr`.
    fn convert_side_effects_expr(
        &self,
        ctx: ExprContext,
        expr: WithStmts<Box<Expr>>,
        panic_msg: &str,
    ) -> TranslationResult<WithStmts<Box<Expr>>> {
        if ctx.is_unused() {
            // Recall that if `used` is false, the `stmts` field of the output must contain
            // all side-effects (and a function call can always have side-effects)
            expr.and_then(|expr| {
                Ok(WithStmts::new(
                    vec![mk().semi_stmt(expr)],
                    self.panic_or_err(panic_msg),
                ))
            })
        } else {
            Ok(expr)
        }
    }

    fn convert_statement_expression(
        &self,
        ctx: ExprContext,
        compound_stmt_id: CStmtId,
    ) -> TranslationResult<WithStmts<Box<Expr>>> {
        fn as_semi_break_stmt(stmt: &Stmt, lbl: &cfg::Label) -> Option<Option<Box<Expr>>> {
            if let Stmt::Semi(
                Expr::Break(ExprBreak {
                    label: Some(blbl),
                    expr: ret_val,
                    ..
                }),
                _,
            ) = stmt
            {
                if blbl.ident == mk().label(lbl.pretty_print()).name.ident {
                    return Some(ret_val.clone());
                }
            }
            None
        }

        match self.ast_context[compound_stmt_id].kind {
            CStmtKind::Compound(ref substmt_ids) if !substmt_ids.is_empty() => {
                let n = substmt_ids.len();
                let result_id = substmt_ids[n - 1];

                let name = format!("<stmt-expr_{:?}>", compound_stmt_id);
                let lbl = cfg::Label::FromC(compound_stmt_id, None);

                let mut stmts = match self.ast_context[result_id].kind {
                    CStmtKind::Expr(expr_id) => {
                        let ret = cfg::ImplicitReturnType::StmtExpr(ctx, expr_id, lbl.clone());
                        self.convert_function_body(ctx, &name, &substmt_ids[0..(n - 1)], ret)?
                    }

                    _ => self.convert_function_body(
                        ctx,
                        &name,
                        substmt_ids,
                        cfg::ImplicitReturnType::Void,
                    )?,
                };

                if let Some(stmt) = stmts.pop() {
                    match as_semi_break_stmt(&stmt, &lbl) {
                        Some(val) => {
                            let block = mk().block_expr(match val {
                                None => mk().block(stmts),
                                Some(val) => WithStmts::new(stmts, val).to_block(),
                            });

                            // enclose block in parentheses to work around
                            // https://github.com/rust-lang/rust/issues/54482
                            let val = mk().paren_expr(block);
                            let stmts = if ctx.is_unused() {
                                vec![mk().semi_stmt(val.clone())]
                            } else {
                                Vec::new()
                            };

                            return Ok(WithStmts::new(stmts, val));
                        }
                        _ => {
                            self.use_feature("label_break_value");
                            stmts.push(stmt)
                        }
                    }
                }

                let block_body = mk().block(stmts.clone());
                let val: Box<Expr> = mk().labelled_block_expr(block_body, lbl.pretty_print());

                Ok(WithStmts::new(stmts, val))
            }
            _ => {
                if ctx.is_unused() {
                    let val =
                        self.panic_or_err("Empty statement expression is not supposed to be used");
                    Ok(WithStmts::new_val(val))
                } else {
                    Err(TranslationError::generic("Bad statement expression"))
                }
            }
        }
    }

    fn convert_cast(
        &self,
        ctx: ExprContext,
        args: ConvertCastArgs,
    ) -> TranslationResult<WithStmts<Box<Expr>>> {
        let ConvertCastArgs {
            source_ty,
            ty,
            val,
            expr,
            kind,
            opt_field_id,
        } = args;

        let source_ty_kind = &self.ast_context.resolve_type(source_ty.ctype).kind;
        let target_ty_kind = &self.ast_context.resolve_type(ty.ctype).kind;

        if source_ty_kind == target_ty_kind {
            return Ok(val);
        }

        let kind = kind.unwrap_or_else(|| {
            match (source_ty_kind, target_ty_kind) {
                (CTypeKind::VariableArray(..), CTypeKind::Pointer(..))
                | (CTypeKind::ConstantArray(..), CTypeKind::Pointer(..))
                | (CTypeKind::IncompleteArray(..), CTypeKind::Pointer(..)) => {
                    CastKind::ArrayToPointerDecay
                }

                (CTypeKind::Function(..), CTypeKind::Pointer(..)) => {
                    CastKind::FunctionToPointerDecay
                }

                (_, CTypeKind::Pointer(..)) if source_ty_kind.is_integral_type() => {
                    CastKind::IntegralToPointer
                }

                (CTypeKind::Pointer(..), CTypeKind::Bool) => CastKind::PointerToBoolean,

                (CTypeKind::Pointer(..), _) if target_ty_kind.is_integral_type() => {
                    CastKind::PointerToIntegral
                }

                (_, CTypeKind::Bool) if source_ty_kind.is_integral_type() => {
                    CastKind::IntegralToBoolean
                }

                (CTypeKind::Bool, _) if target_ty_kind.is_signed_integral_type() => {
                    CastKind::BooleanToSignedIntegral
                }

                (_, _)
                    if source_ty_kind.is_integral_type() && target_ty_kind.is_integral_type() =>
                {
                    CastKind::IntegralCast
                }

                (_, _)
                    if source_ty_kind.is_integral_type() && target_ty_kind.is_floating_type() =>
                {
                    CastKind::IntegralToFloating
                }

                (_, CTypeKind::Bool) if source_ty_kind.is_floating_type() => {
                    CastKind::FloatingToBoolean
                }

                (_, _)
                    if source_ty_kind.is_floating_type() && target_ty_kind.is_integral_type() =>
                {
                    CastKind::FloatingToIntegral
                }

                (_, _)
                    if source_ty_kind.is_floating_type() && target_ty_kind.is_floating_type() =>
                {
                    CastKind::FloatingCast
                }

                (CTypeKind::Pointer(..), CTypeKind::Pointer(..)) => CastKind::BitCast,

                // Ignoring Complex casts for now
                _ => {
                    warn!(
                        "Unknown CastKind for {:?} to {:?} cast. Defaulting to BitCast",
                        source_ty_kind, target_ty_kind,
                    );

                    CastKind::BitCast
                }
            }
        });

        match kind {
            CastKind::BitCast | CastKind::NoOp => {
                val.and_then(|x| {
                    if self.ast_context.is_function_pointer(ty.ctype)
                        || self.ast_context.is_function_pointer(source_ty.ctype)
                    {
                        let source_ty = self.convert_type(source_ty.ctype)?;
                        let target_ty = self.convert_type(ty.ctype)?;
                        Ok(WithStmts::new_unsafe_val(transmute_expr(
                            source_ty,
                            target_ty,
                            x,
                            self.tcfg.emit_no_std,
                        )))
                    } else {
                        // Normal case
                        let target_ty = self.convert_type(ty.ctype)?;
                        Ok(WithStmts::new_val(mk().cast_expr(x, target_ty)))
                    }
                })
            }

            CastKind::IntegralToPointer if self.ast_context.is_function_pointer(ty.ctype) => {
                let target_ty = self.convert_type(ty.ctype)?;
                val.and_then(|x| {
                    let intptr_t = mk().path_ty(vec!["libc", "intptr_t"]);
                    let intptr = mk().cast_expr(x, intptr_t.clone());
                    Ok(WithStmts::new_unsafe_val(transmute_expr(
                        intptr_t,
                        target_ty,
                        intptr,
                        self.tcfg.emit_no_std,
                    )))
                })
            }

            CastKind::IntegralToPointer
            | CastKind::PointerToIntegral
            | CastKind::IntegralCast
            | CastKind::FloatingCast
            | CastKind::FloatingToIntegral
            | CastKind::IntegralToFloating => {
                let target_ty = self.convert_type(ty.ctype)?;
                let target_ty_ctype = &self.ast_context.resolve_type(ty.ctype).kind;

                let source_ty_ctype_id = source_ty.ctype;

                let source_ty = self.convert_type(source_ty_ctype_id)?;
                if let CTypeKind::LongDouble = target_ty_ctype {
                    self.use_crate(ExternCrate::F128);

                    let fn_path = mk().path_expr(vec!["f128", "f128", "new"]);
                    Ok(val.map(|val| mk().call_expr(fn_path, vec![val])))
                } else if let CTypeKind::LongDouble = self.ast_context[source_ty_ctype_id].kind {
                    self.f128_cast_to(val, target_ty_ctype)
                } else if let &CTypeKind::Enum(enum_decl_id) = target_ty_ctype {
                    // Casts targeting `enum` types...
                    let expr =
                        expr.ok_or_else(|| format_err!("Casts to enums require a C ExprId"))?;
                    Ok(self.enum_cast(ty.ctype, enum_decl_id, expr, val, source_ty, target_ty))
                } else {
                    // Other numeric casts translate to Rust `as` casts,
                    // unless the cast is to a function pointer then use `transmute`.
                    val.and_then(|x| {
                        if self.ast_context.is_function_pointer(source_ty_ctype_id) {
                            Ok(WithStmts::new_unsafe_val(transmute_expr(
                                source_ty,
                                target_ty,
                                x,
                                self.tcfg.emit_no_std,
                            )))
                        } else {
                            Ok(WithStmts::new_val(mk().cast_expr(x, target_ty)))
                        }
                    })
                }
            }

            CastKind::LValueToRValue | CastKind::ToVoid | CastKind::ConstCast => Ok(val),

            CastKind::FunctionToPointerDecay | CastKind::BuiltinFnToFnPtr => {
                Ok(val.map(|x| mk().call_expr(mk().ident_expr("Some"), vec![x])))
            }

            CastKind::ArrayToPointerDecay => {
                // Because va_list is sometimes defined as a single-element
                // array in order for it to allocate memory as a local variable
                // and to be a pointer as a function argument we would get
                // spurious casts when trying to treat it like a VaList which
                // has reference semantics.
                if self.ast_context.is_va_list(ty.ctype) {
                    return Ok(val);
                }

                let pointee = match self.ast_context.resolve_type(ty.ctype).kind {
                    CTypeKind::Pointer(pointee) => pointee,
                    _ => panic!("Dereferencing a non-pointer"),
                };

                let is_const = pointee.qualifiers.is_const;

                let expr_kind = expr.map(|e| &self.ast_context.index(e).kind);
                match expr_kind {
                    Some(&CExprKind::Literal(_, CLiteral::String(ref bytes, 1))) if is_const => {
                        let target_ty = self.convert_type(ty.ctype)?;

                        let mut bytes = bytes.to_owned();
                        bytes.push(0);
                        let byte_literal = mk().lit_expr(bytes);
                        let val =
                            mk().cast_expr(byte_literal, mk().ptr_ty(mk().path_ty(vec!["u8"])));
                        let val = mk().cast_expr(val, target_ty);
                        Ok(WithStmts::new_val(val))
                    }
                    _ => {
                        // Variable length arrays are already represented as pointers.
                        if let CTypeKind::VariableArray(..) =
                            self.ast_context.resolve_type(source_ty.ctype).kind
                        {
                            Ok(val)
                        } else {
                            let method = if is_const || ctx.is_static {
                                "as_ptr"
                            } else {
                                "as_mut_ptr"
                            };

                            let call = val.map(|x| {
                                mk().method_call_expr(x, method, vec![] as Vec<Box<Expr>>)
                            });

                            // Static arrays can now use as_ptr. Can also cast that const ptr to a
                            // mutable pointer as we do here:
                            if ctx.is_static && !is_const {
                                return Ok(call.map(|val| {
                                    let inferred_type = mk().infer_ty();
                                    let ptr_type = mk().mutbl().ptr_ty(inferred_type);
                                    mk().cast_expr(val, ptr_type)
                                }));
                            }

                            Ok(call)
                        }
                    }
                }
            }

            CastKind::NullToPointer => {
                assert!(val.stmts().is_empty());
                Ok(WithStmts::new_val(self.null_ptr(ty.ctype, ctx.is_static)?))
            }

            CastKind::ToUnion => {
                let field_id = opt_field_id.expect("Missing field ID in union cast");
                let union_id = self.ast_context.parents[&field_id];

                let union_name = self
                    .type_converter
                    .borrow()
                    .resolve_decl_name(union_id)
                    .expect("required union name");
                let field_name = self
                    .type_converter
                    .borrow()
                    .resolve_field_name(Some(union_id), field_id)
                    .expect("field name required");

                Ok(val.map(|x| {
                    mk().struct_expr(mk().path(vec![union_name]), vec![mk().field(field_name, x)])
                }))
            }

            CastKind::IntegralToBoolean
            | CastKind::FloatingToBoolean
            | CastKind::PointerToBoolean => {
                if let Some(expr) = expr {
                    self.convert_condition(ctx, true, expr)
                } else {
                    Ok(val.map(|e| self.match_bool(true, source_ty.ctype, e)))
                }
            }

            // I don't know how to actually cause clang to generate this
            CastKind::BooleanToSignedIntegral => Err(TranslationError::generic(
                "TODO boolean to signed integral not supported",
            )),

            CastKind::FloatingRealToComplex
            | CastKind::FloatingComplexToIntegralComplex
            | CastKind::FloatingComplexCast
            | CastKind::FloatingComplexToReal
            | CastKind::IntegralComplexToReal
            | CastKind::IntegralRealToComplex
            | CastKind::IntegralComplexCast
            | CastKind::IntegralComplexToFloatingComplex
            | CastKind::IntegralComplexToBoolean => Err(TranslationError::generic(
                "TODO casts with complex numbers not supported",
            )),

            CastKind::VectorSplat => Err(TranslationError::generic(
                "TODO vector splat casts not supported",
            )),
        }
    }

    /// Cast a f128 to some other int or float type
    fn f128_cast_to(
        &self,
        val: WithStmts<Box<Expr>>,
        target_ty_ctype: &CTypeKind,
    ) -> TranslationResult<WithStmts<Box<Expr>>> {
        self.use_crate(ExternCrate::NumTraits);

        self.with_cur_file_item_store(|item_store| {
            item_store.add_use(vec!["num_traits".into()], "ToPrimitive");
        });
        let to_method_name = match target_ty_ctype {
            CTypeKind::Float => "to_f32",
            CTypeKind::Double => "to_f64",
            CTypeKind::Char => "to_i8",
            CTypeKind::UChar => "to_u8",
            CTypeKind::Short => "to_i16",
            CTypeKind::UShort => "to_u16",
            CTypeKind::Int => "to_i32",
            CTypeKind::UInt => "to_u32",
            CTypeKind::Long => "to_i64",
            CTypeKind::ULong => "to_u64",
            CTypeKind::LongLong => "to_i64",
            CTypeKind::ULongLong => "to_u64",
            CTypeKind::Int128 => "to_i128",
            CTypeKind::UInt128 => "to_u128",
            _ => {
                return Err(format_err!(
                    "Tried casting long double to unsupported type: {:?}",
                    target_ty_ctype
                )
                .into())
            }
        };

        Ok(val.map(|val| {
            let to_call = mk().method_call_expr(val, to_method_name, Vec::<Box<Expr>>::new());

            mk().method_call_expr(to_call, "unwrap", Vec::<Box<Expr>>::new())
        }))
    }

    /// This handles translating casts when the target type in an `enum` type.
    ///
    /// When translating variable references to `EnumConstant`'s, we always insert casts to the
    /// expected type. In C, `EnumConstants` have some integral type, _not_ the enum type. However,
    /// if we then immediately have a cast to convert this variable back into an enum type, we would
    /// like to produce Rust with _no_ casts. This function handles this simplification.
    fn enum_cast(
        &self,
        enum_type: CTypeId,
        enum_decl: CEnumId, // ID of the enum declaration corresponding to the target type
        expr: CExprId,      // ID of initial C argument to cast
        val: WithStmts<Box<Expr>>, // translated Rust argument to cast
        _source_ty: Box<Type>, // source type of cast
        target_ty: Box<Type>, // target type of cast
    ) -> WithStmts<Box<Expr>> {
        // Extract the IDs of the `EnumConstant` decls underlying the enum.
        let variants = match self.ast_context.index(enum_decl).kind {
            CDeclKind::Enum { ref variants, .. } => variants,
            _ => panic!("{:?} does not point to an `enum` declaration", enum_decl),
        };

        match self.ast_context.index(expr).kind {
            // This is the case of finding a variable which is an `EnumConstant` of the same enum
            // we are casting to. Here, we can just remove the extraneous cast instead of generating
            // a new one.
            CExprKind::DeclRef(_, decl_id, _) if variants.contains(&decl_id) => {
                return val.map(|x| match *unparen(&x) {
                    Expr::Cast(ExprCast { ref expr, .. }) => expr.clone(),
                    _ => panic!("DeclRef {:?} of enum {:?} is not cast", expr, enum_decl),
                })
            }

            CExprKind::Literal(_, CLiteral::Integer(i, _)) => {
                return val.map(|_| self.enum_for_i64(enum_type, i as i64));
            }

            CExprKind::Unary(_, c_ast::UnOp::Negate, subexpr_id, _) => {
                if let &CExprKind::Literal(_, CLiteral::Integer(i, _)) =
                    &self.ast_context[subexpr_id].kind
                {
                    return val.map(|_| self.enum_for_i64(enum_type, -(i as i64)));
                }
            }

            // In all other cases, a cast to an enum requires a `transmute` - Rust enums cannot be
            // converted into integral types as easily as C ones.
            _ => {}
        }

        val.map(|x| mk().cast_expr(x, target_ty))
    }

    pub fn implicit_default_expr(
        &self,
        ty_id: CTypeId,
        is_static: bool,
    ) -> TranslationResult<WithStmts<Box<Expr>>> {
        let resolved_ty_id = self.ast_context.resolve_type_id(ty_id);
        let resolved_ty = &self.ast_context.index(resolved_ty_id).kind;

        if self.ast_context.is_va_list(resolved_ty_id) {
            // generate MaybeUninit::uninit().assume_init()
            let name = "uninit";
            let path = vec![
                mk().path_segment(self.std_or_core()),
                mk().path_segment("mem"),
                mk().path_segment("MaybeUninit"),
                mk().path_segment(name),
            ];
            let call = mk().call_expr(mk().abs_path_expr(path), vec![] as Vec<Box<Expr>>);
            let call = mk().method_call_expr(call, "assume_init", vec![] as Vec<Box<Expr>>);
            return Ok(WithStmts::new_val(call));
        }

        if resolved_ty.is_bool() {
            Ok(WithStmts::new_val(mk().lit_expr(mk().bool_lit(false))))
        } else if resolved_ty.is_integral_type() {
            Ok(WithStmts::new_val(
                mk().lit_expr(mk().int_unsuffixed_lit(0)),
            ))
        } else if resolved_ty.is_floating_type() {
            match self.ast_context[ty_id].kind {
                CTypeKind::LongDouble => Ok(WithStmts::new_val(
                    mk().path_expr(vec!["f128", "f128", "ZERO"]),
                )),
                _ => Ok(WithStmts::new_val(
                    mk().lit_expr(mk().float_unsuffixed_lit("0.")),
                )),
            }
        } else if let &CTypeKind::Pointer(_) = resolved_ty {
            self.null_ptr(resolved_ty_id, is_static)
                .map(WithStmts::new_val)
        } else if let &CTypeKind::ConstantArray(elt, sz) = resolved_ty {
            let sz = mk().lit_expr(mk().int_unsuffixed_lit(sz as u128));
            Ok(self
                .implicit_default_expr(elt, is_static)?
                .map(|elt| mk().repeat_expr(elt, sz)))
        } else if let &CTypeKind::IncompleteArray(_) = resolved_ty {
            // Incomplete arrays are translated to zero length arrays
            Ok(WithStmts::new_val(
                mk().array_expr(vec![] as Vec<Box<Expr>>),
            ))
        } else if let Some(decl_id) = resolved_ty.as_underlying_decl() {
            self.zero_initializer(decl_id, ty_id, is_static)
        } else if let &CTypeKind::VariableArray(elt, _) = resolved_ty {
            // Variable length arrays unnested and implemented as a flat array of the underlying
            // element type.

            // Find base element type of potentially nested arrays
            let inner = self.variable_array_base_type(elt);
            let count = self.compute_size_of_expr(ty_id).unwrap();
            Ok(self
                .implicit_default_expr(inner, is_static)?
                .map(|val| vec_expr(val, count)))
        } else if let &CTypeKind::Vector(CQualTypeId { ctype, .. }, len) = resolved_ty {
            self.implicit_vector_default(ctype, len, is_static)
        } else {
            Err(format_err!("Unsupported default initializer: {:?}", resolved_ty).into())
        }
    }

    /// Produce zero-initializers for structs/unions/enums, looking them up when possible.
    fn zero_initializer(
        &self,
        decl_id: CDeclId,
        type_id: CTypeId,
        is_static: bool,
    ) -> TranslationResult<WithStmts<Box<Expr>>> {
        if let Some(file_id) = self.cur_file.borrow().as_ref() {
            self.import_type(type_id, *file_id);
        }

        // Look up the decl in the cache and return what we find (if we find anything)
        if let Some(init) = self.zero_inits.borrow().get(&decl_id) {
            return Ok(init.clone());
        }

        let name_decl_id = match self.ast_context.index(type_id).kind {
            CTypeKind::Typedef(decl_id) => decl_id,
            _ => decl_id,
        };

        // Otherwise, construct the initializer
        let mut init = match self.ast_context.index(decl_id).kind {
            // Zero initialize all of the fields
            CDeclKind::Struct {
                fields: Some(ref fields),
                platform_byte_size,
                ..
            } => {
                let name = self.resolve_decl_inner_name(name_decl_id);
                self.convert_struct_zero_initializer(
                    name,
                    decl_id,
                    fields,
                    platform_byte_size,
                    is_static,
                )?
            }

            CDeclKind::Struct { fields: None, .. } => {
                return Err(TranslationError::generic(
                    "Attempted to zero-initialize forward-declared struct",
                ))
            }

            // Zero initialize the first field
            CDeclKind::Union { ref fields, .. } => {
                let name = self
                    .type_converter
                    .borrow()
                    .resolve_decl_name(decl_id)
                    .unwrap();

                let fields = match *fields {
                    Some(ref fields) => fields,
                    None => {
                        return Err(TranslationError::generic(
                            "Attempted to zero-initialize forward-declared struct",
                        ))
                    }
                };

                let &field_id = fields
                    .first()
                    .ok_or_else(|| format_err!("A union should have a field"))?;

                let field = match self.ast_context.index(field_id).kind {
                    CDeclKind::Field { typ, .. } => self
                        .implicit_default_expr(typ.ctype, is_static)?
                        .map(|field_init| {
                            let name = self
                                .type_converter
                                .borrow()
                                .resolve_field_name(Some(decl_id), field_id)
                                .unwrap();

                            mk().field(name, field_init)
                        }),
                    _ => {
                        return Err(TranslationError::generic(
                            "Found non-field in record field list",
                        ))
                    }
                };

                field.map(|field| mk().struct_expr(vec![name], vec![field]))
            }

            // Transmute the number `0` into the enum type
            CDeclKind::Enum { .. } => WithStmts::new_val(self.enum_for_i64(type_id, 0)),

            _ => {
                return Err(TranslationError::generic(
                    "Declaration is not associated with a type",
                ))
            }
        };

        if self.ast_context.has_inner_struct_decl(name_decl_id) {
            // If the structure is split into an outer/inner,
            // wrap the inner initializer using the outer structure
            let outer_name = self
                .type_converter
                .borrow()
                .resolve_decl_name(name_decl_id)
                .unwrap();

            let outer_path = mk().path_expr(vec![outer_name]);
            init = init.map(|i| mk().call_expr(outer_path, vec![i]));
        };

        if init.is_pure() {
            // Insert the initializer into the cache, then return it
            self.zero_inits.borrow_mut().insert(decl_id, init.clone());
            Ok(init)
        } else {
            Err(TranslationError::generic(
                "Expected no statements in zero initializer",
            ))
        }
    }

    /// Resolve the inner name of a structure declaration
    /// if there is one (if the structure was split),
    /// otherwise just return the normal name
    fn resolve_decl_inner_name(&self, decl_id: CDeclId) -> String {
        if self.ast_context.has_inner_struct_decl(decl_id) {
            self.type_converter
                .borrow_mut()
                .resolve_decl_suffix_name(decl_id, INNER_SUFFIX)
                .to_owned()
        } else {
            self.type_converter
                .borrow()
                .resolve_decl_name(decl_id)
                .unwrap()
        }
    }

    /// Convert a boolean expression to a boolean for use in && or || or if
    fn match_bool(&self, target: bool, ty_id: CTypeId, val: Box<Expr>) -> Box<Expr> {
        let ty = &self.ast_context.resolve_type(ty_id).kind;

        if self.ast_context.is_function_pointer(ty_id) {
            if target {
                mk().method_call_expr(val, "is_some", vec![] as Vec<Box<Expr>>)
            } else {
                mk().method_call_expr(val, "is_none", vec![] as Vec<Box<Expr>>)
            }
        } else if ty.is_pointer() {
            let mut res = mk().method_call_expr(val, "is_null", vec![] as Vec<Box<Expr>>);
            if target {
                res = mk().unary_expr(UnOp::Not(Default::default()), res)
            }
            res
        } else if ty.is_bool() {
            if target {
                val
            } else {
                mk().unary_expr(UnOp::Not(Default::default()), val)
            }
        } else {
            // One simplification we can make at the cost of inspecting `val` more closely: if `val`
            // is already in the form `(x <op> y) as <ty>` where `<op>` is a Rust operator
            // that returns a boolean, we can simple output `x <op> y` or `!(x <op> y)`.
            if let Expr::Cast(ExprCast { expr: ref arg, .. }) = *unparen(&val) {
                if let Expr::Binary(ExprBinary { op, .. }) = *unparen(arg) {
                    match op {
                        BinOp::Or(_)
                        | BinOp::And(_)
                        | BinOp::Eq(_)
                        | BinOp::Ne(_)
                        | BinOp::Lt(_)
                        | BinOp::Le(_)
                        | BinOp::Gt(_)
                        | BinOp::Ge(_) => {
                            if target {
                                // If target == true, just return the argument
                                return Box::new(unparen(arg).clone());
                            } else {
                                // If target == false, return !arg
                                return mk().unary_expr(
                                    UnOp::Not(Default::default()),
                                    Box::new(unparen(arg).clone()),
                                );
                            }
                        }
                        _ => {}
                    }
                }
            }

            let val = if ty.is_enum() {
                mk().cast_expr(val, mk().path_ty(vec!["u64"]))
            } else {
                val
            };

            // The backup is to just compare against zero
            let zero = if ty.is_floating_type() {
                mk().lit_expr(mk().float_unsuffixed_lit("0."))
            } else {
                mk().lit_expr(mk().int_unsuffixed_lit(0))
            };

            if target {
                mk().binary_expr(BinOp::Ne(Default::default()), val, zero)
            } else {
                mk().binary_expr(BinOp::Eq(Default::default()), val, zero)
            }
        }
    }

    pub fn with_scope<F, A>(&self, f: F) -> A
    where
        F: FnOnce() -> A,
    {
        self.renamer.borrow_mut().add_scope();
        let result = f();
        self.renamer.borrow_mut().drop_scope();
        result
    }

    /// If we're trying to organize item definitions into submodules, add them to a module
    /// scoped "namespace" if we have a path available, otherwise add it to the global "namespace"
    fn insert_item(&self, mut item: Box<Item>, decl: &CDecl) {
        let decl_file_id = self.ast_context.file_id(decl);

        if self.tcfg.reorganize_definitions {
            let attrs = item_attrs(&mut item).expect("no attrs field on unexpected item variant");
            add_src_loc_attr(attrs, &decl.loc.as_ref().map(|x| x.begin()));
            let mut item_stores = self.items.borrow_mut();
            let items = item_stores
                .entry(decl_file_id.unwrap())
                .or_insert(ItemStore::new());

            items.add_item(item);
        } else {
            self.items.borrow_mut()[&self.main_file].add_item(item)
        }
    }

    /// If we're trying to organize foreign item definitions into submodules, add them to a module
    /// scoped "namespace" if we have a path available, otherwise add it to the global "namespace"
    fn insert_foreign_item(&self, mut item: ForeignItem, decl: &CDecl) {
        let decl_file_id = self.ast_context.file_id(decl);

        if self.tcfg.reorganize_definitions {
            let attrs = foreign_item_attrs(&mut item)
                .expect("no attrs field on unexpected foreign item variant");
            add_src_loc_attr(attrs, &decl.loc.as_ref().map(|x| x.begin()));
            let mut items = self.items.borrow_mut();
            let mod_block_items = items
                .entry(decl_file_id.unwrap())
                .or_insert(ItemStore::new());

            mod_block_items.add_foreign_item(item);
        } else {
            self.items.borrow_mut()[&self.main_file].add_foreign_item(item)
        }
    }

    fn add_import(&self, decl_file_id: FileId, decl_id: CDeclId, ident_name: &str) {
        let decl = &self.ast_context[decl_id];
        let import_file_id = self.ast_context.file_id(decl);

        // If the definition lives in the same header, there is no need to import it
        // in fact, this would be a hard rust error.
        // We should never import into the main module here, as that happens in make_submodule
        if import_file_id.map_or(false, |path| path == decl_file_id)
            || decl_file_id == self.main_file
        {
            return;
        }

        // TODO: get rid of this, not compatible with nested modules
        let mut module_path = vec!["super".into()];

        // If the decl does not live in the main module add the path to the sibling submodule
        if let Some(file_id) = import_file_id {
            if file_id != self.main_file {
                let file_name =
                    clean_path(&self.mod_names, self.ast_context.get_file_path(file_id));

                module_path.push(file_name);
            }
        }

        self.items
            .borrow_mut()
            .entry(decl_file_id)
            .or_insert(ItemStore::new())
            .add_use(module_path, ident_name);
    }

    fn import_type(&self, ctype: CTypeId, decl_file_id: FileId) {
        use self::CTypeKind::*;

        let type_kind = &self.ast_context[ctype].kind;
        match type_kind {
            // libc can be accessed from anywhere as of Rust 2019 by full path
            Void | Char | SChar | UChar | Short | UShort | Int | UInt | Long | ULong | LongLong
            | ULongLong | Int128 | UInt128 | Half | BFloat16 | Float | Double | LongDouble => {}
            // Bool uses the bool type, so no dependency on libc
            Bool => {}
            Paren(ctype)
            | Decayed(ctype)
            | IncompleteArray(ctype)
            | ConstantArray(ctype, _)
            | Elaborated(ctype)
            | Pointer(CQualTypeId { ctype, .. })
            | Attributed(CQualTypeId { ctype, .. }, _)
            | VariableArray(ctype, _)
            | Reference(CQualTypeId { ctype, .. })
            | BlockPointer(CQualTypeId { ctype, .. })
            | TypeOf(ctype)
            | Complex(ctype) => self.import_type(*ctype, decl_file_id),
            Enum(decl_id) | Typedef(decl_id) | Union(decl_id) | Struct(decl_id) => {
                let mut decl_id = *decl_id;
                // if the `decl` has been "squashed", get the corresponding `decl_id`
                if self.ast_context.prenamed_decls.contains_key(&decl_id) {
                    decl_id = *self.ast_context.prenamed_decls.get(&decl_id).unwrap();
                }

                let ident_name = &self
                    .type_converter
                    .borrow()
                    .resolve_decl_name(decl_id)
                    .expect("Expected decl name");
                self.add_import(decl_file_id, decl_id, ident_name);
            }
            Function(CQualTypeId { ctype, .. }, ref params, ..) => {
                // Return Type
                let type_kind = &self.ast_context[*ctype].kind;

                // Rust doesn't use void for return type, so skip
                if *type_kind != Void {
                    self.import_type(*ctype, decl_file_id);
                }

                // Param Types
                for param_id in params {
                    self.import_type(param_id.ctype, decl_file_id);
                }
            }
            Vector(..) => {
                // Handled in `import_simd_typedef`
            }
            TypeOfExpr(_) | BuiltinFn => {}
        }
    }

    fn generate_submodule_imports(&self, decl_id: CDeclId, decl_file_id: Option<FileId>) {
        let decl_file_id = decl_file_id.expect("There should be a decl file path");
        let decl = self.ast_context.get_decl(&decl_id).unwrap();

        match decl.kind {
            CDeclKind::Struct { ref fields, .. } | CDeclKind::Union { ref fields, .. } => {
                let field_ids = fields.as_ref().map(|vec| vec.as_slice()).unwrap_or(&[]);

                for field_id in field_ids.iter() {
                    match self.ast_context[*field_id].kind {
                        CDeclKind::Field { typ, .. } => self.import_type(typ.ctype, decl_file_id),
                        _ => unreachable!("Found something in a struct other than a field"),
                    }
                }
            }
            CDeclKind::EnumConstant { .. } | CDeclKind::Enum { .. } => {}

            CDeclKind::Variable {
                has_static_duration: true,
                is_externally_visible: true,
                typ,
                ..
            }
            | CDeclKind::Variable {
                has_thread_duration: true,
                is_externally_visible: true,
                typ,
                ..
            }
            | CDeclKind::Typedef { typ, .. } => self.import_type(typ.ctype, decl_file_id),
            CDeclKind::Function {
                is_global: true,
                typ,
                ..
            } => self.import_type(typ, decl_file_id),

            CDeclKind::MacroObject { .. } => {
                if let Some(Some(expansion)) = self.macro_expansions.borrow().get(&decl_id) {
                    self.import_type(expansion.ty, decl_file_id)
                }
            }

            CDeclKind::Function { .. } | CDeclKind::MacroFunction { .. } => {
                // TODO: We may need to explicitly skip SIMD functions here when getting types for
                // a fn definition in a header since SIMD headers define functions but we're using imports
                // rather than translating the original definition
            }
            CDeclKind::Variable {
                has_static_duration,
                has_thread_duration,
                is_externally_visible: false,
                ..
            } if has_static_duration || has_thread_duration => {}
            ref e => unimplemented!("{:?}", e),
        }
    }
}<|MERGE_RESOLUTION|>--- conflicted
+++ resolved
@@ -3043,8 +3043,6 @@
                 mk().cast_expr(addr_lhs, ty)
             }
         };
-<<<<<<< HEAD
-=======
         Ok(addr_lhs)
     }
 
@@ -3056,8 +3054,6 @@
         rhs: Box<Expr>,
     ) -> TranslationResult<Box<Expr>> {
         let addr_lhs = self.addr_lhs(lhs, lhs_type, true)?;
-        let std_or_core = if self.tcfg.emit_no_std { "core" } else { "std" };
->>>>>>> 5d4e7a63
 
         Ok(mk().call_expr(
             mk().abs_path_expr(vec![self.std_or_core(), "ptr", "write_volatile"]),
@@ -3071,35 +3067,7 @@
         lhs: Box<Expr>,
         lhs_type: CQualTypeId,
     ) -> TranslationResult<Box<Expr>> {
-<<<<<<< HEAD
-        let addr_lhs = match **lhs {
-            Expr::Unary(ExprUnary {
-                op: UnOp::Deref(_),
-                expr: ref e,
-                ..
-            }) => {
-                if !lhs_type.qualifiers.is_const {
-                    let lhs_type = self.convert_type(lhs_type.ctype)?;
-                    let ty = mk().ptr_ty(lhs_type);
-
-                    mk().cast_expr(e, ty)
-                } else {
-                    e.clone()
-                }
-            }
-            _ => {
-                let addr_lhs = mk().addr_of_expr(lhs);
-
-                let lhs_type = self.convert_type(lhs_type.ctype)?;
-                let ty = mk().ptr_ty(lhs_type);
-
-                mk().cast_expr(addr_lhs, ty)
-            }
-        };
-=======
         let addr_lhs = self.addr_lhs(lhs, lhs_type, false)?;
-        let std_or_core = if self.tcfg.emit_no_std { "core" } else { "std" };
->>>>>>> 5d4e7a63
 
         // We explicitly annotate the type of pointer we're reading from
         // in order to avoid omitted bit-casts to const from causing the
